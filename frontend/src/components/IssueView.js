--- conflicted
+++ resolved
@@ -253,108 +253,6 @@
   // Function to get the status text based on status ID
   const getStatusText = (statusId) => {
     switch (statusId) {
-      case 0:
-        return "Pending";
-      case 1:
-        return "Complete";
-      case 2:
-        return "In Progress";
-      case 3:
-        return "Cancelled";
-      default:
-        return "Unknown";
-    }
-  };
-
-  // Functions for handling occurrences
-
-  // Add a new occurrence
-  const handleAddOccurrence = async () => {
-    if (!newOccurrence.trim()) return;
-
-    try {
-      const response = await apiClient.post(`/api/occurrences/${issue._id}`, {
-        description: newOccurrence,
-        user_id: user.id,
-      });
-
-      setDetailedIssue({
-        ...detailedIssue,
-        occurrences: [...detailedIssue.occurrences, response.data.occurrence],
-      });
-      setNewOccurrence("");
-      showToast("Occurrence added successfully", "success");
-    } catch (error) {
-      console.error("Error adding occurrence:", error);
-      showToast("Failed to add occurrence", "error");
-    }
-  };
-
-  // Select an occurrence for editing
-  const handleSelectOccurrence = (occurrence) => {
-    if (isAdmin || user.id === occurrence.user_id) {
-      setSelectedOccurrence(
-        selectedOccurrence && selectedOccurrence._id === occurrence._id
-          ? null
-          : occurrence
-      );
-      setEditedOccurrence(occurrence.description);
-    }
-  };
-
-  // Edit an occurrence
-  const handleEditOccurrence = async (occurrence) => {
-    if (!isAdmin && user.id !== occurrence.user_id) {
-      showToast("You do not have permission to edit this occurrence", "error");
-      return;
-    }
-    try {
-      const response = await apiClient.put(
-        `/api/occurrences/${issue._id}/${occurrence._id}`,
-        {
-          description: editedOccurrence,
-        }
-      );
-
-      const updatedOccurrences = detailedIssue.occurrences.map((occ) =>
-        occ._id === occurrence._id ? response.data.occurrence : occ
-      );
-
-      setDetailedIssue({ ...detailedIssue, occurrences: updatedOccurrences });
-      setSelectedOccurrence(null);
-      setEditedOccurrence("");
-      showToast("Occurrence updated successfully", "success");
-    } catch (error) {
-      console.error("Error updating occurrence:", error);
-      showToast("Error updating occurrence", "error");
-    }
-  };
-
-  // Delete an occurrence
-  const handleDeleteOccurrence = async (occurrence) => {
-    if (!isAdmin && user.id !== occurrence.user_id) {
-      showToast("You do not have permission to delete this occurrence", "error");
-      return;
-    }
-    try {
-      await apiClient.delete(`/api/occurrences/${issue._id}/${occurrence._id}`);
-
-      const updatedOccurrences = detailedIssue.occurrences.filter(
-        (occ) => occ._id !== occurrence._id
-      );
-
-      setDetailedIssue({ ...detailedIssue, occurrences: updatedOccurrences });
-      setSelectedOccurrence(null);
-      showToast("Occurrence deleted successfully", "success");
-    } catch (error) {
-      console.error("Error deleting occurrence:", error);
-      showToast("Error deleting occurrence", "error");
-    }
-  };
-
-<<<<<<< HEAD
-  const getStatusText = (statusId) => {
-    switch (statusId) {
       case 1:
         return 'Complete';
       case 2:
@@ -367,9 +265,95 @@
           return 'Unknown';
     }
   };
-=======
+
+  // Functions for handling occurrences
+
+  // Add a new occurrence
+  const handleAddOccurrence = async () => {
+    if (!newOccurrence.trim()) return;
+
+    try {
+      const response = await apiClient.post(`/api/occurrences/${issue._id}`, {
+        description: newOccurrence,
+        user_id: user.id,
+      });
+
+      setDetailedIssue({
+        ...detailedIssue,
+        occurrences: [...detailedIssue.occurrences, response.data.occurrence],
+      });
+      setNewOccurrence("");
+      showToast("Occurrence added successfully", "success");
+    } catch (error) {
+      console.error("Error adding occurrence:", error);
+      showToast("Failed to add occurrence", "error");
+    }
+  };
+
+  // Select an occurrence for editing
+  const handleSelectOccurrence = (occurrence) => {
+    if (isAdmin || user.id === occurrence.user_id) {
+      setSelectedOccurrence(
+        selectedOccurrence && selectedOccurrence._id === occurrence._id
+          ? null
+          : occurrence
+      );
+      setEditedOccurrence(occurrence.description);
+    }
+  };
+
+  // Edit an occurrence
+  const handleEditOccurrence = async (occurrence) => {
+    if (!isAdmin && user.id !== occurrence.user_id) {
+      showToast("You do not have permission to edit this occurrence", "error");
+      return;
+    }
+    try {
+      const response = await apiClient.put(
+        `/api/occurrences/${issue._id}/${occurrence._id}`,
+        {
+          description: editedOccurrence,
+        }
+      );
+
+      const updatedOccurrences = detailedIssue.occurrences.map((occ) =>
+        occ._id === occurrence._id ? response.data.occurrence : occ
+      );
+
+      setDetailedIssue({ ...detailedIssue, occurrences: updatedOccurrences });
+      setSelectedOccurrence(null);
+      setEditedOccurrence("");
+      showToast("Occurrence updated successfully", "success");
+    } catch (error) {
+      console.error("Error updating occurrence:", error);
+      showToast("Error updating occurrence", "error");
+    }
+  };
+
+  // Delete an occurrence
+  const handleDeleteOccurrence = async (occurrence) => {
+    if (!isAdmin && user.id !== occurrence.user_id) {
+      showToast("You do not have permission to delete this occurrence", "error");
+      return;
+    }
+    try {
+      await apiClient.delete(`/api/occurrences/${issue._id}/${occurrence._id}`);
+
+      const updatedOccurrences = detailedIssue.occurrences.filter(
+        (occ) => occ._id !== occurrence._id
+      );
+
+      setDetailedIssue({ ...detailedIssue, occurrences: updatedOccurrences });
+      setSelectedOccurrence(null);
+      showToast("Occurrence deleted successfully", "success");
+    } catch (error) {
+      console.error("Error deleting occurrence:", error);
+      showToast("Error deleting occurrence", "error");
+    }
+  };
+
+
   // Functions for handling comments
->>>>>>> 04a45ad2
 
   // Add a new comment
   const handleAddComment = async () => {
@@ -620,11 +604,6 @@
                     onChange={handleInputChange}
                     className="p-2 border rounded h-[42px]"
                   >
-<<<<<<< HEAD
-=======
-                    <option value="">Select Status</option>
-                    <option value={0}>Pending</option>
->>>>>>> 04a45ad2
                     <option value={1}>Complete</option>
                     <option value={2}>In Progress</option>
                     <option value={3}>Cancelled</option>
