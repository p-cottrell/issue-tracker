import React, { useState } from 'react';
import apiClient from '../api/apiClient';

const AddIssuePopup = ({ closeHandler }) => {
  // State variables for the form
  const [title, setTitle] = useState('');
  const [description, setDescription] = useState('');
  const [charm, setCharm] = useState('');
<<<<<<< HEAD

  function addHandler() {
    closeHandler(); // Close the add issue popup.

    const addIssue = async () => {
      try {
        const response = await apiClient.post('api/issues', {
          title,
          description,
          charm,
        });

        console.log('Issue added:', response.data);
        window.location.reload();
      } catch (error) {
        console.log('There was an error adding the issue:', error);
      }
    };
    addIssue();
=======
  const [attachment, setAttachment] = useState('')

  // Handler for form submission
  const addHandler = (event) => {
    event.preventDefault(); // Prevent form submission
    clickHandler({ title, description, charm, attachment });
>>>>>>> f9f82ab5
  };

  return (
    <div className="fixed inset-0 flex items-center justify-center bg-black bg-opacity-50 z-50">
      <div className="bg-white p-6 rounded shadow-lg w-11/12 max-w-xl sm:w-9/12 md:w-9/12"> {/* Adjust width for smaller screens */}
        <h2 className="text-lg text-dark font-semibold mb-4 text-center">Add New Issue</h2>
        <p><font color="red">*</font> denotes a required field.</p>
        <form onSubmit={addHandler}>
          {/* Title Input */}
          <div className="mb-4">
            <label className="block text-dark mb-2">Title: <font color="red">*</font></label>
            <input
              className="bg-neutral border border-secondary p-2 outline-none w-full"
              type="text"
              value={title}
              onChange={(e) => setTitle(e.target.value)}
              placeholder="What is the issue?"
              required
            />
          </div>

          {/* Description Input */}
          <div className="mb-4">
            <label className="block text-dark mb-2">Description:</label>
            <input
              className="bg-neutral border border-secondary p-2 outline-none w-full"
              type="text"
              value={description}
              onChange={(e) => setDescription(e.target.value)}
              placeholder="Describe everything about the issue here..."
            />
          </div>

          {/* Charm Selection */}
          <div className="mb-4">
            <label className="block text-dark mb-2">Charm: <font color="red">*</font></label>
            <select
              className="bg-neutral border border-secondary p-2 outline-none w-full"
              value={charm}
              onChange={(e) => setCharm(e.target.value)}
              required
            >
              <option value="" disabled selected>
                Select a charm
              </option>
              <option value="🚀">🚀</option>
              <option value="⚠️">⚠️</option>
              <option value="🐞">🐞</option>
            </select>
          </div>

          {/* Add attachment */}
          <div className="mb-4">
          <label className="block text-dark mb-2">Add attachment:</label>
            <input
              type="file"
              id="myFile"
              name="filename"
              accept="image/*" // MAKE SURE SERVER-SIDE VALIDATION IS ALSO IMPLEMENTED.
              onChange={(e) => setAttachment(e.target.value)}
            />
          </div>
          
          

          {/* Buttons */}
          <div className="flex justify-center">
            <button
              type="submit"
              className="mr-4 px-6 py-2 bg-primary text-white rounded hover:bg-primaryHover"
            >
              + Add
            </button>
            <button
              type="button"
              className="px-6 py-2 bg-gray-300 text-dark rounded hover:bg-gray-400"
              onClick={closeHandler}
            >
              Cancel
            </button>
          </div>


        </form>
      </div>
    </div>
  );
};

export default AddIssuePopup;<|MERGE_RESOLUTION|>--- conflicted
+++ resolved
@@ -6,7 +6,6 @@
   const [title, setTitle] = useState('');
   const [description, setDescription] = useState('');
   const [charm, setCharm] = useState('');
-<<<<<<< HEAD
 
   function addHandler() {
     closeHandler(); // Close the add issue popup.
@@ -26,14 +25,6 @@
       }
     };
     addIssue();
-=======
-  const [attachment, setAttachment] = useState('')
-
-  // Handler for form submission
-  const addHandler = (event) => {
-    event.preventDefault(); // Prevent form submission
-    clickHandler({ title, description, charm, attachment });
->>>>>>> f9f82ab5
   };
 
   return (
