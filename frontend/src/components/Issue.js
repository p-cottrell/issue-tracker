--- conflicted
+++ resolved
@@ -106,7 +106,6 @@
                 View More
             </button>
 
-<<<<<<< HEAD
             {/* Delete button */}
             <button 
                 onClick={() => deleteHandler(data)}
@@ -114,8 +113,6 @@
                 >
                 Delete
             </button>
-=======
->>>>>>> f9f82ab5
         </div>
     );
 }