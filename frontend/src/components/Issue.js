import { ExclamationCircleIcon } from '@heroicons/react/24/outline';
import React, { useCallback, useEffect, useState } from 'react';
import apiClient from '../api/apiClient';
import { useModal } from '../context/ModalContext';
import { generateNiceReferenceId } from '../helpers/IssueHelpers';
import '../styles/loader.css';

/**
 * Issue Component: Renders an individual issue card with details like charm, title, status, description, 
 * reference ID, and attachments (if available). Handles image loading, fallback on errors, 
 * and opening modals for full image previews.
 */
export default function Issue({ data, openIssueModal, deleteHandler }) {
<<<<<<< HEAD
    const { openModal, closeModal } = useModal();
    const [isLoading, setIsLoading] = useState(true);
    const [isImageError, setIsImageError] = useState(false);
    const [attachments, setAttachments] = useState(data.attachments || []);

    // Effect 1: Fetch attachments if signedUrl is missing
=======
    const { openModal } = useModal();
    const [isLoading, setIsLoading] = useState(true); // Tracks loading state for attachments
    const [isImageError, setIsImageError] = useState(false); // Tracks if the attachment image failed to load
    const [attachments, setAttachments] = useState(data.attachments || []); // Stores attachment data
    const [referenceId, setReferenceId] = useState(''); // Stores the static reference ID

    /**
     * Generates the reference ID and stores it in the state.
     */
>>>>>>> 3d7fc34f
    useEffect(() => {
        const generatedReferenceId = generateNiceReferenceId(data);
        setReferenceId(generatedReferenceId);
    }, [data]);

    /**
     * Fetches the attachments for the issue if they don't have signed URLs. This is done 
     * via an API call to retrieve the correct URLs for image attachments.
     */
    const fetchAttachments = useCallback(async () => {
        try {
            const response = await apiClient.get(`/api/attachments/${data._id}`);
            const updatedAttachments = response.data.map(attachment => ({ ...attachment, signedUrl: attachment.signedUrl || '' }));
            setAttachments(updatedAttachments);
        } catch (error) {
            console.error('Error fetching attachments:', error);
        }
    }, [data._id]);

    /**
     * useEffect hook to fetch attachments when the component mounts if the signed URLs are missing.
     */
    useEffect(() => {
        if (attachments && attachments.length > 0 && !attachments[0].signedUrl) {
            fetchAttachments();
        }
    }, [attachments, fetchAttachments]);

    /**
     * useEffect hook to handle image loading. Once the attachments are fetched, this 
     * attempts to load the first image and handle success or failure with appropriate states.
     */
    useEffect(() => {
        if (attachments && attachments.length > 0 && attachments[0].signedUrl) {
            const img = new Image();
            img.src = attachments[0].signedUrl;

            img.onload = () => setIsLoading(false); // Successfully loaded image
            img.onerror = (ev) => {
                setIsImageError(true); // Failed to load image
                setIsLoading(false);
                console.error(`Failed to load image '${attachments[0].signedUrl}':`, ev);
            };
        }
    }, [attachments]);

    /**
     * Extracts the latest status from the issue's status history and returns the appropriate CSS class for styling.
     */
    const latestStatus = data.status_history && data.status_history.length > 0
        ? data.status_history[data.status_history.length - 1].status_id
        : undefined;

    /**
     * Returns a CSS class based on the issue's latest status, allowing for dynamic 
     * background and text colours that indicate the status (e.g., Complete, In Progress).
     */
    const getStatusClass = () => {
        const baseClass = 'whitespace-nowrap px-3 py-1 rounded-full text-sm font-semibold'; // Prevents wrapping
        switch (latestStatus) {
            case 1:
                return `${baseClass} bg-green-500 text-white`; // Complete status
            case 2:
                return `${baseClass} bg-yellow-500 text-white`; // In Progress status
            case 3:
                return `${baseClass} bg-red-500 text-white`; // Cancelled status
            case 4:
                return `${baseClass} bg-gray-500 text-white`; // Pending status
            default:
                return `${baseClass} bg-gray-500 text-white`; // Fallback for unknown statuses
        }
    };

    /**
     * Converts the status ID into a human-readable text label for display.
     */
    const getStatusText = () => {
        switch (latestStatus) {
            case 1:
                return 'Complete';
            case 2:
                return 'In Progress';
            case 3:
                return 'Cancelled';
            case 4:
                return 'Pending';
            default:
                return 'Unknown';
        }
    };

    /**
     * Utility function to determine if a character is a letter, used to conditionally style 
     * the charm icon differently depending on whether it's a letter or a symbol.
     */
    const isLetter = (char) => {
        return /\p{L}/u.test(char);
    };

    /**
     * Handles the click event on an attachment image. Opens a modal to display the image in full size.
     */
    const handleImageClick = (imageSrc) => {
        openModal(
            <div className="relative">
                <img src={imageSrc} alt="Full Preview" className="rounded-lg max-w-full max-h-full" />
            </div>
        );
    };
<<<<<<< HEAD
    const [mouseDownPosition, setMouseDownPosition] = useState(null);
=======

    /**
     * Handles the click event on the card, ensuring that clicking opens the issue modal.
     */
    const handleCardClick = (e) => {
        if (e.detail === 1) {
            openIssueModal(data);
        }
    };
>>>>>>> 3d7fc34f

    /**
     * Handlers for mouse events to distinguish between drag-and-drop vs. simple click on the issue card.
     * These handlers ensure drag actions don't trigger click events on the card.
     */
    const handleMouseDown = (e) => {
<<<<<<< HEAD
        setMouseDownPosition({ x: e.clientX, y: e.clientY });
    };

    const handleMouseUp = (e) => {
        const mouseUpPosition = { x: e.clientX, y: e.clientY };
        const distance = Math.sqrt(
            Math.pow(mouseUpPosition.x - mouseDownPosition.x, 2) +
            Math.pow(mouseUpPosition.y - mouseDownPosition.y, 2)
        );

        // If the distance is less than a threshold, consider it a click
        if (distance < 5) {
            openIssueModal();
=======
        e.currentTarget.dataset.dragging = false; // Initialise dragging state
    };

    const handleMouseMove = (e) => {
        e.currentTarget.dataset.dragging = true; // Set dragging to true when the mouse moves
    };

    const handleMouseUp = (e) => {
        if (e.currentTarget.dataset.dragging === 'false') {
            handleCardClick(e); // Trigger the card click if it wasn't a drag action
>>>>>>> 3d7fc34f
        }
    };

    return (
        <div
            className="bg-white shadow-md rounded-lg p-4 flex flex-col justify-between transition-transform transform hover:scale-105 hover:shadow-lg relative cursor-pointer"
            onMouseDown={handleMouseDown}
            onMouseUp={handleMouseUp}
        >
            {/* Header Line */}
            <div className="flex items-start justify-between mb-4">
                <div className="flex items-center">
                    {/* Charm Icon */}
                    <div className={`flex-shrink-0 w-8 h-8 ${isLetter(data.charm) ? 'bg-primary text-white' : 'bg-gray-200 text-gray-600'} rounded-full flex justify-center items-center text-lg`}>
                        {data.charm}
                    </div>
                    {/* Issue Title */}
                    <h3 className="ml-2 text-lg font-semibold text-gray-800 line-clamp-2 overflow-hidden text-ellipsis">
                        {data.title}
                    </h3>
                </div>
                {/* Status Indicator */}
                <div className={`px-2 py-1 rounded-full text-sm font-semibold ${getStatusClass()}`}>
                    {getStatusText()}
                </div>
            </div>

            {/* Description */}
            <p className="text-gray-700 mb-4 line-clamp-5 text-clip">{data.description}</p>

            {/* Reference */}
            <p className="text-sm text-gray-500 mb-4">
                <strong>Reference:</strong> {referenceId}
            </p>

            {/* Attachments */}
            {attachments && attachments.length > 0 && (
                <div className="mb-4 relative">
                    <p className="text-sm text-gray-500 mb-4">
                        <strong>Attachment(s):</strong>
                    </p>
                    <div className="bg-gray-200 rounded-md h-40 flex items-center justify-center relative overflow-hidden">
                        {isLoading && (
                            <div className="absolute inset-0 flex items-center justify-center">
                                <div className="loader"></div>
                            </div>
                        )}
                        {isImageError ? (
                            <div className="absolute inset-0 flex items-center justify-center text-red-500">
                                <ExclamationCircleIcon className="h-6 w-6" />
                                <span className="ml-2">Failed to load image</span>
                            </div>
                        ) : (
                            <div className="relative w-full h-full flex items-center justify-center">
                                <div
                                    className="absolute inset-0 bg-cover bg-center filter blur-lg"
                                    style={{ backgroundImage: `url(${attachments[0].signedUrl})` }}
                                ></div>
                                <img
                                    src={attachments[0].signedUrl}
                                    alt="Attachment"
                                    className="relative z-10 rounded-md object-contain max-h-full max-w-full cursor-pointer"
                                    onClick={(e) => {
                                        e.stopPropagation();
                                        closeModal();
                                        handleImageClick(attachments[0].signedUrl);
                                    }}
                                />
                            </div>
                        )}
                        {attachments.length > 1 && (
                            <div className="absolute top-2 right-2 bg-primary text-white text-xs rounded-full w-6 h-6 flex items-center justify-center z-20">
                                {attachments.length > 9 ? '9+' : attachments.length}
                            </div>
                        )}
                    </div>
                </div>
            )}
        </div>
    );
}<|MERGE_RESOLUTION|>--- conflicted
+++ resolved
@@ -11,28 +11,10 @@
  * and opening modals for full image previews.
  */
 export default function Issue({ data, openIssueModal, deleteHandler }) {
-<<<<<<< HEAD
     const { openModal, closeModal } = useModal();
     const [isLoading, setIsLoading] = useState(true);
     const [isImageError, setIsImageError] = useState(false);
     const [attachments, setAttachments] = useState(data.attachments || []);
-
-    // Effect 1: Fetch attachments if signedUrl is missing
-=======
-    const { openModal } = useModal();
-    const [isLoading, setIsLoading] = useState(true); // Tracks loading state for attachments
-    const [isImageError, setIsImageError] = useState(false); // Tracks if the attachment image failed to load
-    const [attachments, setAttachments] = useState(data.attachments || []); // Stores attachment data
-    const [referenceId, setReferenceId] = useState(''); // Stores the static reference ID
-
-    /**
-     * Generates the reference ID and stores it in the state.
-     */
->>>>>>> 3d7fc34f
-    useEffect(() => {
-        const generatedReferenceId = generateNiceReferenceId(data);
-        setReferenceId(generatedReferenceId);
-    }, [data]);
 
     /**
      * Fetches the attachments for the issue if they don't have signed URLs. This is done 
@@ -138,26 +120,9 @@
             </div>
         );
     };
-<<<<<<< HEAD
     const [mouseDownPosition, setMouseDownPosition] = useState(null);
-=======
-
-    /**
-     * Handles the click event on the card, ensuring that clicking opens the issue modal.
-     */
-    const handleCardClick = (e) => {
-        if (e.detail === 1) {
-            openIssueModal(data);
-        }
-    };
->>>>>>> 3d7fc34f
-
-    /**
-     * Handlers for mouse events to distinguish between drag-and-drop vs. simple click on the issue card.
-     * These handlers ensure drag actions don't trigger click events on the card.
-     */
+
     const handleMouseDown = (e) => {
-<<<<<<< HEAD
         setMouseDownPosition({ x: e.clientX, y: e.clientY });
     };
 
@@ -171,18 +136,6 @@
         // If the distance is less than a threshold, consider it a click
         if (distance < 5) {
             openIssueModal();
-=======
-        e.currentTarget.dataset.dragging = false; // Initialise dragging state
-    };
-
-    const handleMouseMove = (e) => {
-        e.currentTarget.dataset.dragging = true; // Set dragging to true when the mouse moves
-    };
-
-    const handleMouseUp = (e) => {
-        if (e.currentTarget.dataset.dragging === 'false') {
-            handleCardClick(e); // Trigger the card click if it wasn't a drag action
->>>>>>> 3d7fc34f
         }
     };
 
@@ -215,7 +168,7 @@
 
             {/* Reference */}
             <p className="text-sm text-gray-500 mb-4">
-                <strong>Reference:</strong> {referenceId}
+                <strong>Reference:</strong> {generateNiceReferenceId(data)}
             </p>
 
             {/* Attachments */}
