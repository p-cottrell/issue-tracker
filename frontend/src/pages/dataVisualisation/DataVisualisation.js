import { Bars3Icon, DocumentArrowDownIcon, DocumentChartBarIcon, PhotoIcon, TableCellsIcon } from '@heroicons/react/24/outline';
import { toPng } from 'html-to-image';
import jsPDF from 'jspdf';
import React, { useCallback, useEffect, useRef, useState } from 'react';
import { useNavigate } from 'react-router-dom';
import * as XLSX from 'xlsx';
import apiClient from '../../api/apiClient';
import Logo from '../../components/Logo';
import Sidebar from '../../components/Sidebar';
import { useUser } from '../../context/UserContext';

import '../../styles/base.css';
import '../../styles/loadingRing.css';

import { BarGraph } from '../../components/graphs/Bar';
import { LineGraph } from '../../components/graphs/Line';
import { PieChart } from '../../components/graphs/Pie';

const DataVisualisation = () => {
  const navigate = useNavigate();
  const [isSidebarOpen, setIsSidebarOpen] = useState(false);
  const [isExportDropdownOpen, setIsExportDropdownOpen] = useState(false);
  const [isExporting, setIsExporting] = useState(false);

  // Used for loading the issues.
  const [fetched, setFetched] = useState(false);

  const { user } = useUser(); // Fetch authenticated user data from the context
  const [noIssuesMessage, setNoIssuesMessage] = useState(''); // Holds message to display when no issues are found
  const [allIssues, setAllIssues] = useState([]); // All issues retrieved from the API
  const [filteredIssues, setFilteredIssues] = useState([]); // Issues filtered based on search term or filter type
  const [updateTrigger, setUpdateTrigger] = useState(0); // Trigger to force re-fetch of issues
  const [filterType, setFilterType] = useState(localStorage.getItem('filterType') || 'all'); // Filter type for issues, initialized from localStorage
  const [statusFilter, setStatusFilter] = useState('all'); // State for the status filter

  const [graphType, setGraphType] = useState("added"); // Used for changing which graph is displayed.

  /**
  * Fetches issues from the API based on the filter type and user context.
  * Uses useCallback to memorize the function, preventing unnecessary re-fetching on re-renders.
  */
  const fetchIssues = useCallback(async () => {
    if (!user || !user.id) {
      console.error('User data is not available yet.');
      return;
    }

    setFetched(false); // Ensure UI shows loading wheel when fetching begins

    try {
      // Clear previous issues state
      setAllIssues([]);
      setFilteredIssues([]);
      setNoIssuesMessage(''); // Clear any existing messages

      let endpoint = 'api/issues'; // Default endpoint to fetch all issues
      if (filterType === 'myIssues' && user.id) {
        endpoint = `api/issues?userId=${user.id}`; // Fetch only issues reported by the current user
      }

      const response = await apiClient.get(endpoint); // Fetch issues from API

      if (response.data.success) {
        let issues = response.data.data;

        // Apply status filter
        if (statusFilter !== 'all') {
          issues = issues.filter((issue) => {
            // Extract the latest status_id from status_history
            const latestStatus = issue.status_history.length > 0 ? issue.status_history[issue.status_history.length - 1].status_id : null;
            return latestStatus === parseInt(statusFilter);
          });
        }

        setAllIssues(issues); // Set the issues data
        setFilteredIssues(issues);
        setNoIssuesMessage(''); // Clear any existing message
      } else {
        setNoIssuesMessage(response.data.message); // Display the message from the backend
      }
    } catch (error) {
      console.error('Error fetching issues:', error);
      setNoIssuesMessage('Error fetching issues. Please try again later.');
    } finally {
      setFetched(true); // Ensure UI shows that fetching is complete
    }
  }, [filterType, statusFilter, user]);

  /**
  * useEffect hook to fetch issues whenever the filter type, update trigger, or user context changes.
  */
  useEffect(() => {
    fetchIssues();
  }, [fetchIssues, updateTrigger]);

  /**
   * useEffect hook to fix the issue with the chart not resizing when the window is resized.
   */
  useEffect(() => {
    const handleResize = () => {
      setUpdateTrigger(prev => prev + 1); // This will cause a re-render and update the chart.
    };

    window.addEventListener('resize', handleResize);

    return () => {
      window.removeEventListener('resize', handleResize);
    };
  }, []);

  // Ref to track the dropdown element
  const exportDropdownRef = useRef(null);

  // Function to toggle export dropdown
  const toggleExportDropdown = () => {
    setIsExportDropdownOpen((prev) => !prev);
  };

  // Close dropdown if clicked outside of it
  const handleClickOutside = useCallback((event) => {
    if (exportDropdownRef.current && !exportDropdownRef.current.contains(event.target)) {
      setIsExportDropdownOpen(false);
    }
  }, []);

  // Attach the event listener on component mount and cleanup on unmount
  useEffect(() => {
    document.addEventListener('mousedown', handleClickOutside);
    return () => {
      document.removeEventListener('mousedown', handleClickOutside);
    };
  }, [handleClickOutside]);

  /**
  * Handles changes in the filter type dropdown.
  * Saves the selected filter type to localStorage for persistence across sessions.
  * @param {Object} event - The event object from the filter dropdown.
  */
  const handleFilterChange = (event) => {
    const selectedFilter = event.target.value;
    setFilterType(selectedFilter);
    localStorage.setItem('filterType', selectedFilter); // Persist filter type to localStorage
  };

  // Return loading screen if issues have not been fetched yet
  if (!fetched) {
    return (
      <div className="flex items-center justify-center h-screen">
        <div className="text-center">
          <div className="lds-ring"><div></div><div></div><div></div><div></div></div>
          <p>Loading...</p>
        </div>
      </div>
    );
  }


  // For counting how many issues were added per month.
  let addedIssuesPerMonth = {
    "January": 0,
    "February": 0,
    "March": 0,
    "April": 0,
    "May": 0,
    "June": 0,
    "July": 0,
    "August": 0,
    "September": 0,
    "October": 0,
    "November": 0,
    "December": 0
  }

  // For counting how many issues were added per month.
  let solvedIssuesPerMonth = {
    "January": 0,
    "February": 0,
    "March": 0,
    "April": 0,
    "May": 0,
    "June": 0,
    "July": 0,
    "August": 0,
    "September": 0,
    "October": 0,
    "November": 0,
    "December": 0
  }

  // For counting the statuses of issues.
  let issueStatusCount = {
    "Complete": 0,
    "In Progress": 0,
    "Cancelled": 0,
    "Pending": 0
  }

  let date = '';
  let issueMonth = '';
  let last = 0;
  filteredIssues && filteredIssues.map((issue) => { // For each issue retrieved from the database...
    date = new Date(issue.created_at); // ... convert the date it was created to a Date object...
    issueMonth = date.toLocaleString('default', { month: 'long' }); // ... get only the month...
    addedIssuesPerMonth[issueMonth] += 1 // ... and count the issue's occurrence in that month.

    last = issue.status_history.length - 1 // Used to get the last item in the status_history array.

    // For counting issue statuses.
    switch (issue.status_history[last].status_id) { // Gets the most recent status_id for the given issue.
      case 1:
        issueStatusCount["Complete"] += 1;
        solvedIssuesPerMonth[issueMonth] += 1;
        break;
      case 2:
        issueStatusCount["In Progress"] += 1;
        break;
      case 3:
        issueStatusCount["Cancelled"] += 1;
        break;
      default:
        issueStatusCount["Pending"] += 1;
        break;
    }
  })

  // Puts the added issue per month data into a format Chart.JS is happy with.
  const graphData = {
    labels: [ // X-axis.
      "January",
      "February",
      "March",
      "April",
      "May",
      "June",
      "July",
      "August",
      "September",
      "October",
      "November",
      "December",
    ],
    datasets: [
      {
        label: "Issues Added",
        data: addedIssuesPerMonth, // Y-axis.
        borderColor: ["#185D78"],
        backgroundColor: ["#185D78"],
        borderWidth: 1,
      },
    ]
  }

  // Puts the solved issue per month data into a format Chart.JS is happy with.
  const lineData = {
    labels: [ // X-axis.
      "January",
      "February",
      "March",
      "April",
      "May",
      "June",
      "July",
      "August",
      "September",
      "October",
      "November",
      "December",
    ],
    datasets: [
      {
        label: "Issues Solved",
        data: solvedIssuesPerMonth, // Y-axis.
        borderColor: ["#185D78"],
      },
    ]
  }

  // Puts the issue status data into a format Chart.JS is happy with.
  var pieData = [];
  for (var i in issueStatusCount) {
    pieData.push(issueStatusCount[i])
  }
  const pieChartData = {
    labels: ["Complete", "In Progress", "Cancelled", "Pending"],
    datasets: [
      {
        label: "Issue Status",
        data: pieData,
        backgroundColor: [
          "#A0DAB1",
          "#FFF3B0",
          "#FFB3B3",
          "#D3D3D3",
        ],
        hoverOffset: 4,
      }
    ]
  }

  // Used to control which graph is being displayed on screen.
  function displayGraph() {
    switch (graphType) {
      case 'added':
        return (
          <div className="chart-container flex flex-auto relative min-w-3.5 max-w-4xl">
            <BarGraph graphData={graphData} />
          </div>
        );
      case 'solved':
        return (
          <div className="chart-container flex flex-auto relative min-w-3.5 max-w-4xl">
            <LineGraph graphData={lineData} />
          </div>
        );
      case 'status':
        return (
          <div className="chart-container flex flex-auto relative min-w-3.5 max-w-2xl">
            <PieChart graphData={pieChartData} />
          </div>
        );
      default:
        return 'Error.';
    }
  }

  // Utility function to generate a default filename
  const generateDefaultFilename = (filterType, graphType) => {
    const now = new Date();
    const dateTime = `${now.getFullYear()}${String(now.getMonth() + 1).padStart(2, '0')}${String(now.getDate()).padStart(2, '0')}_${String(now.getHours()).padStart(2, '0')}${String(now.getMinutes()).padStart(2, '0')}${String(now.getSeconds()).padStart(2, '0')}`;
    return `${dateTime}_${filterType}_${graphType}`;
  };

  // Function to export the chart as PNG
  const exportToPNG = async () => {
    if (isExporting) {
      console.warn('Export already in progress. Please wait for the current export to complete.');
      return;
    }

    setIsExporting(true);
    setIsExportDropdownOpen(false);

    const chartElement = document.querySelector('.chart-container');
    if (!chartElement) return;

    try {
      const dataUrl = await toPng(chartElement);
      const link = document.createElement('a');
      link.download = `${generateDefaultFilename(filterType, graphType)}.png`;
      link.href = dataUrl;
      link.click();
      alert('Chart exported successfully!');
    } catch (err) {
      console.error('Error exporting to PNG:', err);
    } finally {
      setIsExporting(false);
    }
  };

  // Function to export the chart as PDF
  const exportToPDF = async () => {
    if (isExporting) {
      console.warn('Export already in progress. Please wait for the current export to complete.');
      return;
    }

    setIsExporting(true);
    setIsExportDropdownOpen(false);

    const chartElement = document.querySelector('.chart-container');
    if (!chartElement) return;

    try {
      const dataUrl = await toPng(chartElement);
      const img = new Image();
      img.src = dataUrl;

      img.onload = async () => {
        const imgWidth = img.width;
        const imgHeight = img.height;

        // Determine orientation: if the image is wider than tall, use landscape
        const orientation = imgWidth > imgHeight ? 'landscape' : 'portrait';
        const pdf = new jsPDF({ orientation });

        // Get PDF dimensions
        const pdfWidth = orientation === 'landscape' ? pdf.internal.pageSize.getHeight() : pdf.internal.pageSize.getWidth();
        const pdfHeight = (imgHeight * pdfWidth) / imgWidth;

        // Add image to the PDF
        pdf.addImage(dataUrl, 'PNG', 10, 10, pdfWidth - 20, pdfHeight - 20);
        pdf.save(`${generateDefaultFilename(filterType, graphType)}.pdf`);
        alert('Chart exported successfully!');
      };
    } catch (err) {
      console.error('Error exporting to PDF:', err);
    } finally {
      setIsExporting(false);
    }
  };

  // Function to export data as Excel
  const exportToXLSX = () => {
    if (isExporting) {
      console.warn('Export already in progress. Please wait for the current export to complete.');
      return;
    }

    setIsExporting(true);
    setIsExportDropdownOpen(false);

    try {
      const worksheet = XLSX.utils.json_to_sheet(filteredIssues);
      const workbook = XLSX.utils.book_new();
      XLSX.utils.book_append_sheet(workbook, worksheet, 'Issues');
      XLSX.writeFile(workbook, `${generateDefaultFilename(filterType, graphType)}.xlsx`);
      alert('Issues exported successfully!');
    } catch (err) {
      console.error('Error exporting to XLSX:', err);
    } finally {
      setIsExporting(false);
    }
  };

  return (
    <div className="flex flex-col min-h-screen bg-gray-100 dark:bg-dark">
      {/* Header */}
      <header className="relative bg-primary shadow p-4 flex items-center justify-between dark:bg-primaryAlt">
        {/* Left: Logo and Hamburger */}
        <div>
          <button onClick={() => setIsSidebarOpen(!isSidebarOpen)} className="bg-white text-primary-600 px-4 py-2 rounded-lg font-semibold focus:outline-none transition-transform transform hover:scale-105 hover:shadow-lg flex items-center space-x-2 lg:hidden dark:bg-neutral dark:text-white">
            <Bars3Icon className="w-6 h-6" />
          </button>
          <span className="hidden lg:inline">
            <Logo className="truncate text-neutral dark:text-white xs:text-base md:text-lg lg:text-4xl" navigate={navigate} useClick={true} />
          </span>
        </div>
      </header>

      <div className="flex flex-grow">
        <Sidebar isSidebarOpen={isSidebarOpen} setIsSidebarOpen={setIsSidebarOpen} navigate={navigate} />

        {/* Main Content */}
        <main className="flex-grow p-6">

          {/* Drop down menus */}
          <div className="flex flex-col space-y-4">

            {/* Filters and Export Button */}
            <div className="flex justify-between items-center mb-4">
              {/* Filters Parent */}
              <div className="flex-grow flex space-x-4 justify-center mx-auto">
                {/* Filter Dropdown */}
                <select
                  onChange={handleFilterChange}
                  value={filterType}
<<<<<<< HEAD
                  className="bg-white text-primary-600 px-2 py-2 rounded-lg font-semibold focus:outline-none transition-transform transform hover:scale-105 hover:shadow-lg dark:bg-gray-800 dark:text-white"
=======
                  className="bg-white text-primary-600 px-2 py-2 rounded-lg font-semibold focus:outline-none transition-transform transform hover:scale-105 hover:shadow-lg w-full sm:w-auto truncate"
>>>>>>> cd11cca6
                >
                  <option value="all">All Issues</option>
                  <option value="myIssues">My Issues</option>
                </select>

                {/* "Sort by category" dropdown */}
                <select
                  onChange={(e) => setGraphType(e.target.value)}
                  value={graphType}
<<<<<<< HEAD
                  className="bg-white text-primary-600 px-2 py-2 rounded-lg font-semibold focus:outline-none transition-transform transform hover:scale-105 hover:shadow-lg dark:bg-gray-800 dark:text-white"
=======
                  className="bg-white text-primary-600 px-2 py-2 rounded-lg font-semibold focus:outline-none transition-transform transform hover:scale-105 hover:shadow-lg w-full sm:w-auto truncate"
>>>>>>> cd11cca6
                >
                  <option value="added">Added issues / month</option>
                  <option value="solved">Completed issues / month</option>
                  <option value="status">Status of current issues</option>
                </select>
              </div>

              {/* Export Button */}
              <div className="relative ml-4" ref={exportDropdownRef}>
                <button
                  onClick={toggleExportDropdown}
                  className={`bg-primary text-white px-2 lg:px-4 py-2 rounded-lg shadow hover:bg-primaryAlt dark:bg-primaryAlt flex items-center ${isExporting ? 'opacity-50 cursor-not-allowed' : ''}`}
                  disabled={isExporting}
                >
                  {isExporting ? (
                    <div className="inline-block lg:mr-2 inset-0 flex items-center justify-center">
                      <div className="loader"></div>
                    </div>
                  ) : (
                    <DocumentArrowDownIcon className="w-6 h-6 lg:mr-2" />
                  )}
                  <span className="hidden lg:inline">{isExporting ? 'Exporting...' : 'Export to...'}</span>
                </button>
                {isExportDropdownOpen && (
                  <div className="absolute right-0 mt-2 w-40 bg-white rounded-lg shadow-lg py-2 z-10 dark:bg-gray-800">
                    <button
                      onClick={exportToPNG}
                      className="block w-full text-left px-4 py-2 text-sm text-gray-700 hover:bg-gray-100 dark:text-white dark:hover:bg-gray-700 flex items-center"
                    >
                      <PhotoIcon className="w-5 h-5 mr-2" />
                      Export to PNG
                    </button>
                    <button
                      onClick={exportToPDF}
                      className="block w-full text-left px-4 py-2 text-sm text-gray-700 hover:bg-gray-100 dark:text-white dark:hover:bg-gray-700 flex items-center"
                    >
                      <DocumentChartBarIcon className="w-5 h-5 mr-2" />
                      Export to PDF
                    </button>
                    <button
                      onClick={exportToXLSX}
                      className="block w-full text-left px-4 py-2 text-sm text-gray-700 hover:bg-gray-100 dark:text-white dark:hover:bg-gray-700 flex items-center"
                    >
                      <TableCellsIcon className="w-5 h-5 mr-2" />
                      Export to XLSX
                    </button>
                  </div>
                )}
              </div>
            </div>
          </div>

          {/* Graph display */}
          <div className='flex justify-center'>
            {displayGraph()}
          </div>

        </main>
      </div>
    </div>
  );
}

export default DataVisualisation;<|MERGE_RESOLUTION|>--- conflicted
+++ resolved
@@ -454,11 +454,7 @@
                 <select
                   onChange={handleFilterChange}
                   value={filterType}
-<<<<<<< HEAD
                   className="bg-white text-primary-600 px-2 py-2 rounded-lg font-semibold focus:outline-none transition-transform transform hover:scale-105 hover:shadow-lg dark:bg-gray-800 dark:text-white"
-=======
-                  className="bg-white text-primary-600 px-2 py-2 rounded-lg font-semibold focus:outline-none transition-transform transform hover:scale-105 hover:shadow-lg w-full sm:w-auto truncate"
->>>>>>> cd11cca6
                 >
                   <option value="all">All Issues</option>
                   <option value="myIssues">My Issues</option>
@@ -468,11 +464,7 @@
                 <select
                   onChange={(e) => setGraphType(e.target.value)}
                   value={graphType}
-<<<<<<< HEAD
                   className="bg-white text-primary-600 px-2 py-2 rounded-lg font-semibold focus:outline-none transition-transform transform hover:scale-105 hover:shadow-lg dark:bg-gray-800 dark:text-white"
-=======
-                  className="bg-white text-primary-600 px-2 py-2 rounded-lg font-semibold focus:outline-none transition-transform transform hover:scale-105 hover:shadow-lg w-full sm:w-auto truncate"
->>>>>>> cd11cca6
                 >
                   <option value="added">Added issues / month</option>
                   <option value="solved">Completed issues / month</option>
