import { Bars3Icon, PlusIcon } from '@heroicons/react/24/outline';
import React, { useEffect, useState } from 'react';
<<<<<<< HEAD
import Sidebar from '../../components/Sidebar';
import Issue from '../../components/Issue';
import IssueView from '../../components/IssueView';
import Popup from '../../components/Popup';
=======
import { useNavigate } from 'react-router-dom';
>>>>>>> abc6b833
import apiClient from '../../api/apiClient';
import AddIssuePopup from '../../components/AddIssuePopup';
import Issue from '../../components/Issue';
import Logo from '../../components/Logo';
import Sidebar from '../../components/Sidebar';

const Dashboard = () => {
<<<<<<< HEAD
    const [showPopup, setShowPopup] = useState(false);
    const [popupHandler, setPopupHandler] = useState(() => () => {});
    const [popupType, setPopupType] = useState(null);
    const [selectedIssue, setSelectedIssue] = useState(null);
    const [issues, setIssues] = useState([]);
    const [fetched, setFetched] = useState(false); // Initialize to false
    const [isSidebarCollapsed, setSidebarCollapsed] = useState(false); // State to track sidebar collapse
    const [showIssueView, setShowIssueView] = useState(false);
=======
  const navigate = useNavigate();
  const [showPopup, setShowPopup] = useState(false);
  const [popupHandler, setPopupHandler] = useState(() => () => { });
  const [popupType, setPopupType] = useState(null);
  const [issues, setIssues] = useState([]);
  const [fetched, setFetched] = useState(false);
  const [isSidebarOpen, setIsSidebarOpen] = useState(false);
>>>>>>> abc6b833

  useEffect(() => {
    const fetchIssues = async () => {
      try {
        const response = await apiClient.get('api/issues');
        setIssues(response.data);
<<<<<<< HEAD
        setFetched(true); // Set fetched to true after data is successfully fetched
      } catch (error) {
        console.error('Error fetching issues:', error);
        setFetched(true); // Set fetched to true to avoid infinite loading in case of an error
      }
    };

    fetchIssues();
  }, []);

  // Opens the ADD ISSUE popup
  function openAddHandler() {
    setPopupHandler(() => addHandler);
    setPopupType("add");
    setShowPopup(true);
  }

  // Opens the DELETE ISSUE popup
  function openDeleteHandler(data) {
    setPopupHandler(() => deleteHandler);
    setSelectedIssue(data);
    setPopupType("delete");
    setShowPopup(true);
  }

  // Handles when issues are clicked (should take the user to that issue's page)
  function clickIssueHandler(key) {
    return;
  }

  function clickHandler(key) {
    return;
  }
// show the issue view modal popup when the issue is clicked 
  const openIssueView = (issue) => {
    setSelectedIssue(issue); 
    setShowIssueView(true);  
  };

  // close the issue view modal popup
  const closeIssueView = () => {
    setShowIssueView(false); 
    setSelectedIssue(null);  
  };

    // Adds an issue to the DB.
    function addHandler(data) {
        let title = data.title;
        let description = data.description;
        let location = data.location;

        setShowPopup(false);

        try {
            const response = apiClient.post('api/issues', {
                title,
                description,
                location,
            });
            console.log('Issue added:', response.data);
            window.location.reload();
        } catch (error) {
            console.log('There was an error adding the issue:', error);
        }
    }

    // Deletes an issue from the DB.
    function deleteHandler(data) {
        setShowPopup(false);
        console.log(data._id, " Deleted!");
    }

    if (!fetched) {
        return (
          <div className="loading-container">
            <div className="loading-text">
              <div className="lds-ring"><div></div><div></div><div></div><div></div></div>
            </div>
          </div>
        );
      }
    
      return (
        <div className="flex flex-col min-h-screen">
          {/* Fixed Logo Header */}
          <LogoHeader />
    
          {/* Adjust padding to prevent content overlap */}
          <div className="flex flex-grow pt-16"> {/* pt-16 to push content below the fixed logo header */}
            {/* Sidebar */}
            <Sidebar isCollapsed={isSidebarCollapsed} toggleCollapse={() => setSidebarCollapsed(!isSidebarCollapsed)} />
    
            {/* Main Content */}
            <div className={`flex-grow p-6 transition-all duration-300 ${isSidebarCollapsed ? 'ml-[4rem]' : 'ml-[20rem]'}`}>
              <div className="w-full p-5 shadow-md rounded-lg">
                <div className="flex justify-end mb-4">
                  <button
                    className="py-2 px-4 bg-primary text-white rounded hover:bg-primaryHover focus:outline-none transition duration-150"
                    onClick={openAddHandler}
                  >
                    + New Issue
                  </button>
                </div>
                <div className="grid justify-center items-center justify-items-center sm:grid-cols-2 lg:grid-cols-3 gap-5">
                  {issues.map((issue, index) => (
                    <Issue 
                      key={issue._id} 
                      index={index} 
                      data={issue} 
                      onClick={openIssueView}
                    />
                  ))}
                </div>
              </div>
            </div>
          </div>
          {showPopup && (
            <Popup
              closeHandler={() => setShowPopup(false)}
              selectedIssue={selectedIssue}
            />
          )}
          {showIssueView && (
            <IssueView
              issue={selectedIssue}
              onClose={closeIssueView}
            />
          )}
        </div>
      );
=======
        setFetched(true);
      } catch (error) {
        console.error('Error fetching issues:', error);
        setFetched(true);
      }
>>>>>>> abc6b833
    };

    fetchIssues();
  }, []);

  const openAddHandler = () => {
    setPopupHandler(() => addHandler);
    setPopupType("add");
    setShowPopup(true);
  };

  const addHandler = (data) => {
    let { title, description } = data;
    let charm = "🐞";

    setShowPopup(false);

    const addIssue = async () => {
      try {
        const response = await apiClient.post('api/issues', {
          title,
          description,
          charm,
        });

        console.log('Issue added:', response.data);
        window.location.reload();
      } catch (error) {
        console.log('There was an error adding the issue:', error);
      }
    };
    addIssue();
  };

  function deleteHandler(data) {
    setShowPopup(false);
    console.log(data._id, " Deleted!");
  }

  if (!fetched) {
    return (
      <div className="flex items-center justify-center h-screen">
        <div className="text-center">
          <div className="lds-ring"><div></div><div></div><div></div><div></div></div>
          <p>Loading...</p>
        </div>
      </div>
    );
  }

  return (
    <div className="flex flex-col min-h-screen bg-gray-100">
      {/* Header */}
      <header className="relative bg-primary shadow p-4 flex items-center justify-between">
        {/* Left: Logo and Hamburger */}
        <div>
          <button onClick={() => setIsSidebarOpen(!isSidebarOpen)} className="bg-white text-primary-600 px-4 py-2 rounded-lg font-semibold focus:outline-none transition-transform transform hover:scale-105 hover:shadow-lg flex items-center space-x-2 inline lg:hidden">
            <Bars3Icon className="w-6 h-6" />
          </button>
          <span className="hidden lg:inline">
            <Logo className="truncate text-neutral xs:text-base md:text-lg lg:text-4xl" navigate={navigate} useClick={true} />
          </span>
        </div>

        {/* Center: Search Bar */}
        <div className="absolute left-1/2 transform -translate-x-1/2 w-full max-w-md px-4">
          <input
            type="text"
            placeholder="Search..."
            className="px-4 py-2 border rounded-lg w-full text-black focus:outline-none focus:ring-2 focus:ring-primary-500 text-center"
          />
        </div>

        {/* Right: New Issue Button */}
        <div>
          <button onClick={openAddHandler} className="bg-white text-primary-600 px-4 py-2 rounded-lg font-semibold focus:outline-none transition-transform transform hover:scale-105 hover:shadow-lg flex items-center space-x-2">
            <PlusIcon className="w-6 h-6" />
            <span className="hidden lg:inline">New Issue</span>
          </button>
        </div>
      </header>

      <div className="flex flex-grow">
        <Sidebar isSidebarOpen={isSidebarOpen} setIsSidebarOpen={setIsSidebarOpen} navigate={navigate} />

        {/* Main Content */}
        <main className="flex-grow p-6">
          <div className="grid grid-cols-1 sm:grid-cols-2 lg:grid-cols-[repeat(auto-fill,minmax(300px,1fr))] gap-6">
            {issues.map((issue, index) => (
              <Issue
                key={issue._id}
                index={index}
                data={issue}
                deleteHandler={deleteHandler}
                className="bg-background shadow-md rounded-lg p-4 min-h-[200px] flex flex-col justify-between"
              />
            ))}
          </div>
        </main>
      </div>

      {showPopup && (
        <AddIssuePopup closeHandler={() => setShowPopup(false)} type={popupType} clickHandler={popupHandler} />
      )}
    </div>
  );
};

export default Dashboard;<|MERGE_RESOLUTION|>--- conflicted
+++ resolved
@@ -1,13 +1,6 @@
 import { Bars3Icon, PlusIcon } from '@heroicons/react/24/outline';
 import React, { useEffect, useState } from 'react';
-<<<<<<< HEAD
-import Sidebar from '../../components/Sidebar';
-import Issue from '../../components/Issue';
-import IssueView from '../../components/IssueView';
-import Popup from '../../components/Popup';
-=======
 import { useNavigate } from 'react-router-dom';
->>>>>>> abc6b833
 import apiClient from '../../api/apiClient';
 import AddIssuePopup from '../../components/AddIssuePopup';
 import Issue from '../../components/Issue';
@@ -15,16 +8,6 @@
 import Sidebar from '../../components/Sidebar';
 
 const Dashboard = () => {
-<<<<<<< HEAD
-    const [showPopup, setShowPopup] = useState(false);
-    const [popupHandler, setPopupHandler] = useState(() => () => {});
-    const [popupType, setPopupType] = useState(null);
-    const [selectedIssue, setSelectedIssue] = useState(null);
-    const [issues, setIssues] = useState([]);
-    const [fetched, setFetched] = useState(false); // Initialize to false
-    const [isSidebarCollapsed, setSidebarCollapsed] = useState(false); // State to track sidebar collapse
-    const [showIssueView, setShowIssueView] = useState(false);
-=======
   const navigate = useNavigate();
   const [showPopup, setShowPopup] = useState(false);
   const [popupHandler, setPopupHandler] = useState(() => () => { });
@@ -32,151 +15,17 @@
   const [issues, setIssues] = useState([]);
   const [fetched, setFetched] = useState(false);
   const [isSidebarOpen, setIsSidebarOpen] = useState(false);
->>>>>>> abc6b833
 
   useEffect(() => {
     const fetchIssues = async () => {
       try {
         const response = await apiClient.get('api/issues');
         setIssues(response.data);
-<<<<<<< HEAD
-        setFetched(true); // Set fetched to true after data is successfully fetched
-      } catch (error) {
-        console.error('Error fetching issues:', error);
-        setFetched(true); // Set fetched to true to avoid infinite loading in case of an error
-      }
-    };
-
-    fetchIssues();
-  }, []);
-
-  // Opens the ADD ISSUE popup
-  function openAddHandler() {
-    setPopupHandler(() => addHandler);
-    setPopupType("add");
-    setShowPopup(true);
-  }
-
-  // Opens the DELETE ISSUE popup
-  function openDeleteHandler(data) {
-    setPopupHandler(() => deleteHandler);
-    setSelectedIssue(data);
-    setPopupType("delete");
-    setShowPopup(true);
-  }
-
-  // Handles when issues are clicked (should take the user to that issue's page)
-  function clickIssueHandler(key) {
-    return;
-  }
-
-  function clickHandler(key) {
-    return;
-  }
-// show the issue view modal popup when the issue is clicked 
-  const openIssueView = (issue) => {
-    setSelectedIssue(issue); 
-    setShowIssueView(true);  
-  };
-
-  // close the issue view modal popup
-  const closeIssueView = () => {
-    setShowIssueView(false); 
-    setSelectedIssue(null);  
-  };
-
-    // Adds an issue to the DB.
-    function addHandler(data) {
-        let title = data.title;
-        let description = data.description;
-        let location = data.location;
-
-        setShowPopup(false);
-
-        try {
-            const response = apiClient.post('api/issues', {
-                title,
-                description,
-                location,
-            });
-            console.log('Issue added:', response.data);
-            window.location.reload();
-        } catch (error) {
-            console.log('There was an error adding the issue:', error);
-        }
-    }
-
-    // Deletes an issue from the DB.
-    function deleteHandler(data) {
-        setShowPopup(false);
-        console.log(data._id, " Deleted!");
-    }
-
-    if (!fetched) {
-        return (
-          <div className="loading-container">
-            <div className="loading-text">
-              <div className="lds-ring"><div></div><div></div><div></div><div></div></div>
-            </div>
-          </div>
-        );
-      }
-    
-      return (
-        <div className="flex flex-col min-h-screen">
-          {/* Fixed Logo Header */}
-          <LogoHeader />
-    
-          {/* Adjust padding to prevent content overlap */}
-          <div className="flex flex-grow pt-16"> {/* pt-16 to push content below the fixed logo header */}
-            {/* Sidebar */}
-            <Sidebar isCollapsed={isSidebarCollapsed} toggleCollapse={() => setSidebarCollapsed(!isSidebarCollapsed)} />
-    
-            {/* Main Content */}
-            <div className={`flex-grow p-6 transition-all duration-300 ${isSidebarCollapsed ? 'ml-[4rem]' : 'ml-[20rem]'}`}>
-              <div className="w-full p-5 shadow-md rounded-lg">
-                <div className="flex justify-end mb-4">
-                  <button
-                    className="py-2 px-4 bg-primary text-white rounded hover:bg-primaryHover focus:outline-none transition duration-150"
-                    onClick={openAddHandler}
-                  >
-                    + New Issue
-                  </button>
-                </div>
-                <div className="grid justify-center items-center justify-items-center sm:grid-cols-2 lg:grid-cols-3 gap-5">
-                  {issues.map((issue, index) => (
-                    <Issue 
-                      key={issue._id} 
-                      index={index} 
-                      data={issue} 
-                      onClick={openIssueView}
-                    />
-                  ))}
-                </div>
-              </div>
-            </div>
-          </div>
-          {showPopup && (
-            <Popup
-              closeHandler={() => setShowPopup(false)}
-              selectedIssue={selectedIssue}
-            />
-          )}
-          {showIssueView && (
-            <IssueView
-              issue={selectedIssue}
-              onClose={closeIssueView}
-            />
-          )}
-        </div>
-      );
-=======
         setFetched(true);
       } catch (error) {
         console.error('Error fetching issues:', error);
         setFetched(true);
       }
->>>>>>> abc6b833
     };
 
     fetchIssues();
