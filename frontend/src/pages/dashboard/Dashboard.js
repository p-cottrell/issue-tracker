/**
 * React component to display a dashboard of issues
 *
 * This component fetches issues from an API and displays them in a list format.
 *
 * - Uses apiClient to make a GET request to `API_URL/issues`
 * - The fetched data is stored in the `issues` state using `useState` hook.
 * - The `useEffect` hook is used to trigger the fetch operation when the component mounts.
 * - Each issue is displayed with its title, description, location, and formatted date.
 *
 * @returns The rendered dashboard component.
 */
import React, { useEffect, useState } from 'react';
import Sidebar from '../../components/Sidebar';
import Issue from '../../components/Issue';
import Popup from '../../components/Popup';
import apiClient from '../../api/apiClient';
import Header from '../../components/Header';
import LogoHeader from '../../components/LogoHeader';  // Import the new logo header

import '../../styles/base.css';
import '../../styles/loadingRing.css';
import { useNavigate } from 'react-router-dom';

const Dashboard = () => {
    const navigate = useNavigate();

    const [showPopup, setShowPopup] = useState(false);
    const [popupHandler, setPopupHandler] = useState(() => () => {});
    const [popupType, setPopupType] = useState(null);
    const [selectedIssue, setSelectedIssue] = useState(null);
    const [issues, setIssues] = useState([]);
    const [fetched, setFetched] = useState(false); // Initialize to false
    const [isSidebarCollapsed, setSidebarCollapsed] = useState(false); // State to track sidebar collapse

    useEffect(() => {
        const fetchIssues = async () => {
            try {
                const response = await apiClient.get('api/issues');
                setIssues(response.data);
                setFetched(true); // Set fetched to true after data is successfully fetched
            } catch (error) {
                console.error('Error fetching issues:', error);
                setFetched(true); // Set fetched to true to avoid infinite loading in case of an error
            }
        };

        fetchIssues();
    }, []);

    // Opens the ADD ISSUE popup
    function openAddHandler() {
        setPopupHandler(() => addHandler);
        setPopupType("add");
        setShowPopup(true);
        return;
    }

    // Opens the DELETE ISSUE popup
    function openDeleteHandler(data) {
        setPopupHandler(() => deleteHandler);
        setSelectedIssue(data);
        setPopupType("delete");
        setShowPopup(true);
        return;
    }

    // Adds an issue to the DB.
    function addHandler(data) {
        let title = data.title;
        let description = data.description;
        let charm = "c";

        console.log(title, description, charm, "pingus")

        setShowPopup(false);

<<<<<<< HEAD
        try {
            const response = apiClient.post('api/issues', {
                title,
                description,
                location,
            });
            console.log('Issue added:', response.data);
            window.location.reload();
        } catch (error) {
            console.log('There was an error adding the issue:', error);
        }
=======
        const addIssue = async () => {
            try {
                const response = await apiClient.post('api/issues', {
                    title,
                    description,
                    charm,
                });
    
                console.log('Issue added:', response.data);
                window.location.reload();
            } catch (error) {
                console.log('There was an error adding the issue:', error);
            }
        };
        addIssue();
>>>>>>> 2268aa48
    }

    // Deletes an issue from the DB.
    function deleteHandler(data) {
        setShowPopup(false);
        console.log(data._id, " Deleted!");
    }

    if (!fetched) {
        return (
          <div className="loading-container">
            <div className="loading-text">
              <div className="lds-ring"><div></div><div></div><div></div><div></div></div>
            </div>
          </div>
        );
      }
    
      return (
        <div className="flex flex-col min-h-screen">
          {/* Fixed Logo Header */}
          <LogoHeader />
    
          {/* Adjust padding to prevent content overlap */}
          <div className="flex flex-grow pt-16"> {/* pt-16 to push content below the fixed logo header */}
            {/* Sidebar */}
            <Sidebar isCollapsed={isSidebarCollapsed} toggleCollapse={() => setSidebarCollapsed(!isSidebarCollapsed)} />
    
            {/* Main Content */}
            <div className={`flex-grow p-6 transition-all duration-300 ${isSidebarCollapsed ? 'ml-[4rem]' : 'ml-[20rem]'}`}>
              <div className="w-full p-5 shadow-md rounded-lg">
                <div className="flex justify-end mb-4">
                  <button
                    className="py-2 px-4 bg-primary text-white rounded hover:bg-primaryHover focus:outline-none transition duration-150"
                    onClick={openAddHandler}
                  >
                    + New Issue
                  </button>
                </div>
<<<<<<< HEAD
                <div className="grid justify-center items-center justify-items-center sm:grid-cols-2 lg:grid-cols-3 gap-5">
                  {issues.map((issue, index) => (
                    <Issue key={issue._id} index={index} data={issue} />
                  ))}
=======

                <div className="issues-container">
                    {issues.map((issue) => {
                        index++;
                        return (
                            <Issue key={issue._id} index={index} data={issue} deleteHandler={deleteHandler} clickHandler={clickHandler}/>
                        );
                    })}
>>>>>>> 2268aa48
                </div>
              </div>
            </div>
          </div>
          {showPopup && (
            <Popup
              closeHandler={() => setShowPopup(false)}
              selectedIssue={selectedIssue}
            />
          )}
        </div>
      );
    };
    
    export default Dashboard;<|MERGE_RESOLUTION|>--- conflicted
+++ resolved
@@ -11,6 +11,7 @@
  * @returns The rendered dashboard component.
  */
 import React, { useEffect, useState } from 'react';
+import { useNavigate } from 'react-router-dom'; // Import useNavigate
 import Sidebar from '../../components/Sidebar';
 import Issue from '../../components/Issue';
 import Popup from '../../components/Popup';
@@ -20,7 +21,7 @@
 
 import '../../styles/base.css';
 import '../../styles/loadingRing.css';
-import { useNavigate } from 'react-router-dom';
+
 
 const Dashboard = () => {
     const navigate = useNavigate();
@@ -53,7 +54,6 @@
         setPopupHandler(() => addHandler);
         setPopupType("add");
         setShowPopup(true);
-        return;
     }
 
     // Opens the DELETE ISSUE popup
@@ -62,32 +62,17 @@
         setSelectedIssue(data);
         setPopupType("delete");
         setShowPopup(true);
-        return;
     }
 
     // Adds an issue to the DB.
     function addHandler(data) {
-        let title = data.title;
-        let description = data.description;
+        let { title, description } = data;
         let charm = "c";
 
-        console.log(title, description, charm, "pingus")
+        console.log(title, description, charm, "pingus");
 
         setShowPopup(false);
 
-<<<<<<< HEAD
-        try {
-            const response = apiClient.post('api/issues', {
-                title,
-                description,
-                location,
-            });
-            console.log('Issue added:', response.data);
-            window.location.reload();
-        } catch (error) {
-            console.log('There was an error adding the issue:', error);
-        }
-=======
         const addIssue = async () => {
             try {
                 const response = await apiClient.post('api/issues', {
@@ -95,7 +80,7 @@
                     description,
                     charm,
                 });
-    
+
                 console.log('Issue added:', response.data);
                 window.location.reload();
             } catch (error) {
@@ -103,7 +88,6 @@
             }
         };
         addIssue();
->>>>>>> 2268aa48
     }
 
     // Deletes an issue from the DB.
@@ -120,18 +104,18 @@
             </div>
           </div>
         );
-      }
-    
-      return (
+    }
+
+    return (
         <div className="flex flex-col min-h-screen">
           {/* Fixed Logo Header */}
           <LogoHeader />
-    
+
           {/* Adjust padding to prevent content overlap */}
           <div className="flex flex-grow pt-16"> {/* pt-16 to push content below the fixed logo header */}
             {/* Sidebar */}
             <Sidebar isCollapsed={isSidebarCollapsed} toggleCollapse={() => setSidebarCollapsed(!isSidebarCollapsed)} />
-    
+
             {/* Main Content */}
             <div className={`flex-grow p-6 transition-all duration-300 ${isSidebarCollapsed ? 'ml-[4rem]' : 'ml-[20rem]'}`}>
               <div className="w-full p-5 shadow-md rounded-lg">
@@ -143,33 +127,21 @@
                     + New Issue
                   </button>
                 </div>
-<<<<<<< HEAD
+
                 <div className="grid justify-center items-center justify-items-center sm:grid-cols-2 lg:grid-cols-3 gap-5">
-                  {issues.map((issue, index) => (
-                    <Issue key={issue._id} index={index} data={issue} />
-                  ))}
-=======
-
-                <div className="issues-container">
-                    {issues.map((issue) => {
-                        index++;
-                        return (
-                            <Issue key={issue._id} index={index} data={issue} deleteHandler={deleteHandler} clickHandler={clickHandler}/>
-                        );
-                    })}
->>>>>>> 2268aa48
+                    {issues.map((issue, index) => (
+                        <Issue key={issue._id} index={index} data={issue} deleteHandler={deleteHandler} />
+                    ))}
                 </div>
               </div>
             </div>
           </div>
+
           {showPopup && (
-            <Popup
-              closeHandler={() => setShowPopup(false)}
-              selectedIssue={selectedIssue}
-            />
+              <Popup closeHandler={() => setShowPopup(false)} type={popupType} clickHandler={popupHandler} selectedIssue={selectedIssue} />
           )}
         </div>
-      );
-    };
-    
-    export default Dashboard;+    );
+}
+
+export default Dashboard;