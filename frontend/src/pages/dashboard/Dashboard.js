/**
 * React component to display a dashboard of issues
 *
 * This component fetches issues from an API and displays them in a list format.
 *
 * - Uses apiClient to make a GET request to `API_URL/issues`
 * - The fetched data is stored in the `issues` state using `useState` hook.
 * - The `useEffect` hook is used to trigger the fetch operation when the component mounts.
 * - Each issue is displayed with its title, description, location, and formatted date.
 *
 * @returns The rendered dashboard component.
 */
import React, { useEffect, useState } from 'react';
import './Dashboard.css';
import Issue from '../../components/Issue';
import Popup from '../../components/Popup';
import apiClient from '../../api/apiClient';


// .css imports
import '../../styles/base.css';
import '../../styles/loadingRing.css';


const Dashboard = () => {
    const [showPopup, setShowPopup] = useState(false);
    const [popupHandler, setPopupHandler] = useState(() => () => {});
    const [popupType, setPopupType] = useState(null);
    const [selectedIssue, setSelectedIssue] = useState(null);
    const [issues, setIssues] = useState([]);

    //let index = 0; // Exists purely to make the rows of issues alternate between white and grey.
    const [fetched, setFetched] = useState(false); // Initialize to false
    let index = 0;

    useEffect(() => {
        const fetchIssues = async () => {
            try {
                const response = await apiClient.get('api/issues');
                setIssues(response.data);
                setFetched(true); // Set fetched to true after data is successfully fetched
            } catch (error) {
                console.error('Error fetching issues:', error);
                setFetched(true); // Set fetched to true to avoid infinite loading in case of an error
            }
        };

        fetchIssues();
    }, []);


    // Opens the ADD ISSUE popup
    function openAddHandler() {
        setPopupHandler(() => addHandler)
        setPopupType("add");
        setShowPopup(true);
        return
    }

    // Opens the DELETE ISSUE popup
    function openDeleteHandler(data) {
        setPopupHandler(() => deleteHandler);
        setSelectedIssue(data)
        setPopupType("delete");
        setShowPopup(true);
        return
    }

    // Handles when issues are clicked (should take the user to that issue's page)
    function clickIssueHandler(key) {
        return
    }

    function clickHandler(key) {
        return
    }

    // Adds an issue to the DB.
    function addHandler(data) {
        let title = data.title;
        let description = data.description;
        let location = data.location;

        setShowPopup(false);

        // configure the API depending on the environment
        try {
            const response = apiClient.post('api/issues', {
            title,
            description,
            location,
        }, {withCredentials: true});

        console.log('Issue added:', response.data);
        window.location.reload();
        } catch (error) {
            console.log('There was an error adding the issue:', error);
        }
    }

    // Deletes an issue from the DB.
    function deleteHandler(data) {
        // let id = data._id;
        setShowPopup(false);
        console.log(data._id, " Deleted!")

        // // configure the API depending on the environment
        // const API_URL = process.env.REACT_APP_API_URL || 'http://localhost:5000';
        // try {
        //     const response = axios.delete(`${API_URL}/incidents`, {
        //     id,
        // }, {withCredentials: true});

        // console.log('Issue deleted:', response.data);

        // } catch (error) {
        //     console.log('There was an error deleting the issue:', error);
        // }

    }

    if (!fetched) {
        return (
            <div className="loading-container">
                <div className="loading-text">
                    <div className="lds-ring"><div></div><div></div><div></div><div></div></div>
                </div>
            </div>
        );
    }

    return (
        <div className="dashboard-wrapper">
            <div className="dashboard-container">
                <h1>Intermittent Issue Tracker</h1>
                <h2>Track your issues effortlessly.</h2>

                <div className="user-info-container">
<<<<<<< HEAD
                    <button name="add-issue" value="add-issue" className="add-issue-button">+ New Issue</button>
=======
                <button name="add-issue" value="add-issue" className="add-button" onClick={addHandler}>+ New Issue</button>
>>>>>>> fe65ee84
                </div>

                <div className="issues-container">
                    {issues.map((issue) => {
                        index++;
                        return (
                            <Issue key={issue.key} index={index} data={issue} deleteHandler={deleteHandler} clickHandler={clickHandler}/>
                        );
                    })}
                </div>
            </div>
            {showPopup ? <Popup closeHandler={() => setShowPopup(false)} type={popupType} clickHandler={popupHandler} selectedIssue={selectedIssue}/> : null}
        </div>
    );
}

export default Dashboard;<|MERGE_RESOLUTION|>--- conflicted
+++ resolved
@@ -136,11 +136,7 @@
                 <h2>Track your issues effortlessly.</h2>
 
                 <div className="user-info-container">
-<<<<<<< HEAD
-                    <button name="add-issue" value="add-issue" className="add-issue-button">+ New Issue</button>
-=======
-                <button name="add-issue" value="add-issue" className="add-button" onClick={addHandler}>+ New Issue</button>
->>>>>>> fe65ee84
+                <button name="add-issue" value="add-issue" className="add-button" onClick={openAddHandler}>+ New Issue</button>
                 </div>
 
                 <div className="issues-container">
