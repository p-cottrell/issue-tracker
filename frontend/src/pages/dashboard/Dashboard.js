import { Bars3Icon, PlusIcon } from '@heroicons/react/24/outline';
import React, { useEffect, useState } from 'react';
<<<<<<< HEAD
import { useNavigate } from 'react-router-dom'; // Import useNavigate
import Sidebar from '../../components/Sidebar';
import Issue from '../../components/Issue';
import AddIssuePopup from '../../components/AddIssuePopup';
import DeleteIssuePopup from '../../components/DeleteIssuePopup';
import apiClient from '../../api/apiClient';
import LogoHeader from '../../components/LogoHeader';  // Import the new logo header

import '../../styles/base.css';
import '../../styles/loadingRing.css';


const Dashboard = () => {
    const navigate = useNavigate();

    const [showAddPopup, setShowAddPopup] = useState(false); // Controls whether the ADD ISSUE popup is visible.
    const [showDeletePopup, setShowDeletePopup] = useState(false); // Controls whether the DELETE ISSUE popup is visible.
    const [selectedIssue, setSelectedIssue] = useState(null); // For DELETE ISSUE to know which issue to delete.

    const [searchValue, setSearchValue] = useState(null);
    const [issuesBackup, setIssuesBackup] = useState([]);

    const [issues, setIssues] = useState([]);
    const [fetched, setFetched] = useState(false); // Initialize to false
    const [isSidebarCollapsed, setSidebarCollapsed] = useState(false); // State to track sidebar collapse
    useEffect(() => {
        const fetchIssues = async () => {
            try {
                const response = await apiClient.get('api/issues');
                setIssues(response.data);
                setIssuesBackup(response.data)
                setFetched(true); // Set fetched to true after data is successfully fetched
            } catch (error) {
                console.error('Error fetching issues:', error);
                setFetched(true); // Set fetched to true to avoid infinite loading in case of an error
            }
        };

        fetchIssues();
    }, []);

    // Adds an issue to the DB.
    function addHandler(data) {
        let { title, description, attachment } = data;
        let charm = "c"; // PLACEHOLDER UNTIL DATABASE IS REVISED.
        setShowAddPopup(false); // Hide the popup again.

        const addIssue = async () => {
            try {
                const response = await apiClient.post('api/issues', {
                    title,
                    description,
                    charm,
                    attachment,
                });

                console.log('Issue added:', response);
                window.location.reload();
            } catch (error) {
                console.log('There was an error adding the issue:', error);
            }
        };
        addIssue();
    }

    // DELETE ISSUE is implemented as follows:
    // 1. Each Issue component is given the openDeletePopup handler. When that issue's delete button is clicked, openDeletePopup is called
    // and passed that issue's data.
    // 2. If the user confirms they want to delete this issue, the DeleteIssuePopup object calls deleteHandler, passing in the selected issue's data.
    // Deleting the issue could have been handled within the DeleteIssuePopup object rather than returning here; however, deleting the issue is handled here
    // in Dashboard.js because adding an issue is handled here - seemed better to keep similar functionality in one place.
    function openDeletePopup(data) {
      setSelectedIssue(data) // This allows the delete handler to know which issue to delete.
      setShowDeletePopup(true) // This displays the delete issue popup.
    }
    
    function deleteHandler(issue) {
      setShowDeletePopup(false) // This hides the delete issue popup.
      
      const id = issue._id;

      const deleteIssue = async () => {
          try {
              const response = await apiClient.delete(`api/issues/${id}`)
              console.log('Issue deleted:', response);
              window.location.reload();
          } catch (error) {
              console.log('There was an error deleting the issue:', error);
          }
        };
        deleteIssue();
    }

    function searchHandler(event, reset) {
      event.preventDefault(); // Prevent form submission

      if (reset) { // If "undo" was clicked...
        setIssues(issuesBackup)
      } else { // Otherwise, look for issues with the provided search value.
        const result = issues.filter((issue) => issue.title.toLowerCase().trim() === searchValue.toLowerCase().trim());
        result.length > 0 ? setIssues(result) : alert("not found");
      }
    }


    if (!fetched) {
        return (
          <div className="loading-container">
            <div className="loading-text">
              <div className="lds-ring"><div></div><div></div><div></div><div></div></div>
            </div>
          </div>
        );
    }

    return (
        <div className="flex flex-col min-h-screen">
          {/* Fixed Logo Header */}
          <LogoHeader />

          <div className="flex flex-grow pt-16">
            {/* Sidebar */}
            <Sidebar isCollapsed={isSidebarCollapsed} toggleCollapse={() => setSidebarCollapsed(!isSidebarCollapsed)} addHandler={() => setShowAddPopup(true)}/>

            {/* Main Content */}
            <div className={`flex-grow p-6 transition-all duration-300 ${isSidebarCollapsed ? 'ml-[4rem]' : 'ml-[20rem]'}`}>
              <div className="w-full p-5 shadow-md rounded-lg">

                {/* Search bar */}
                <div style={{padding: 20}}>
                  <form onSubmit={(e) => searchHandler(e)}>
                    <input type="text" placeholder="Search for an issue." onChange={(e) => setSearchValue(e.target.value)}/>
                    <button type="submit">Search</button>
                    <button onClick={(e) => searchHandler(e, true)}>Undo</button>
                  </form>
                </div>

                <div stype={{padding: 20}}>
                  Showing {issues.length} of {issues.length} issues.
                </div>

                <div className="grid justify-center items-center justify-items-center sm:grid-cols-2 lg:grid-cols-3 gap-5">
                    {/* Displays each issue as an Issue object. */}
                    {issues.map((issue, index) => (
                        <Issue key={issue._id} index={index} data={issue} deleteHandler={openDeletePopup}/>
                    ))}
                </div>
              </div>
            </div>
          </div>

          {/* The "add issue" popup - hidden until the user selects to add a new issue. */}
          {showAddPopup && (
              <AddIssuePopup closeHandler={() => setShowAddPopup(false)} clickHandler={addHandler} />
          )}
          {/* The "delete issue popup - hidden until the user selects to delete an issue." */}
          {showDeletePopup && (
            <DeleteIssuePopup closeHandler={() => setShowDeletePopup(false)} issue={selectedIssue} deleteHandler={deleteHandler}/>
          )}
=======
import { useNavigate } from 'react-router-dom';
import apiClient from '../../api/apiClient';
import AddIssuePopup from '../../components/AddIssuePopup';
import Issue from '../../components/Issue';
import Logo from '../../components/Logo';
import Sidebar from '../../components/Sidebar';
import IssueView from '../../components/IssueView';

const Dashboard = () => {
  const navigate = useNavigate();
  const [showPopup, setShowPopup] = useState(false);
  const [popupHandler, setPopupHandler] = useState(() => () => { });
  const [popupType, setPopupType] = useState(null);
  const [issues, setIssues] = useState([]);
  const [fetched, setFetched] = useState(false);
  const [isSidebarOpen, setIsSidebarOpen] = useState(false);
  const [selectedIssue, setSelectedIssue] = useState(null);
  const [isIssueModalOpen, setIsIssueModalOpen] = useState(false);

  useEffect(() => {
    const fetchIssues = async () => {
      try {
        const response = await apiClient.get('api/issues');
        setIssues(response.data);
        setFetched(true);
      } catch (error) {
        console.error('Error fetching issues:', error);
        setFetched(true);
      }
    };

    fetchIssues();
  }, []);

  const openAddHandler = () => {
    setPopupHandler(() => addHandler);
    setPopupType("add");
    setShowPopup(true);
  };

  const addHandler = (data) => {
    let { title, description } = data;
    let charm = "🐞";

    setShowPopup(false);

    const addIssue = async () => {
      try {
        const response = await apiClient.post('api/issues', {
          title,
          description,
          charm,
        });

        console.log('Issue added:', response.data);
        window.location.reload();
      } catch (error) {
        console.log('There was an error adding the issue:', error);
      }
    };
    addIssue();
  };

  function deleteHandler(data) {
    setShowPopup(false);
    console.log(data._id, " Deleted!");
  }

  const openIssueModal = (issue) => {
    setSelectedIssue(issue);
    setIsIssueModalOpen(true);
  };

  const closeIssueModal = () => {
    setSelectedIssue(null);
    setIsIssueModalOpen(false);
  };

  if (!fetched) {
    return (
      <div className="flex items-center justify-center h-screen">
        <div className="text-center">
          <div className="lds-ring"><div></div><div></div><div></div><div></div></div>
          <p>Loading...</p>
>>>>>>> 11fc25d1
        </div>
      </div>
    );
  }

  return (
    <div className="flex flex-col min-h-screen bg-gray-100">
      {/* Header */}
      <header className="relative bg-primary shadow p-4 flex items-center justify-between">
        {/* Left: Logo and Hamburger */}
        <div>
          <button onClick={() => setIsSidebarOpen(!isSidebarOpen)} className="bg-white text-primary-600 px-4 py-2 rounded-lg font-semibold focus:outline-none transition-transform transform hover:scale-105 hover:shadow-lg flex items-center space-x-2 inline lg:hidden">
            <Bars3Icon className="w-6 h-6" />
          </button>
          <span className="hidden lg:inline">
            <Logo className="truncate text-neutral xs:text-base md:text-lg lg:text-4xl" navigate={navigate} useClick={true} />
          </span>
        </div>

        {/* Center: Search Bar */}
        <div className="absolute left-1/2 transform -translate-x-1/2 w-full max-w-md px-4">
          <input
            type="text"
            placeholder="Search..."
            className="px-4 py-2 border rounded-lg w-full text-black focus:outline-none focus:ring-2 focus:ring-primary-500 text-center"
          />
        </div>

        {/* Right: New Issue Button */}
        <div>
          <button onClick={openAddHandler} className="bg-white text-primary-600 px-4 py-2 rounded-lg font-semibold focus:outline-none transition-transform transform hover:scale-105 hover:shadow-lg flex items-center space-x-2">
            <PlusIcon className="w-6 h-6" />
            <span className="hidden lg:inline">New Issue</span>
          </button>
        </div>
      </header>

      <div className="flex flex-grow">
        <Sidebar isSidebarOpen={isSidebarOpen} setIsSidebarOpen={setIsSidebarOpen} navigate={navigate} />

        {/* Main Content */}
        <main className="flex-grow p-6">
          <div className="grid grid-cols-1 sm:grid-cols-2 lg:grid-cols-[repeat(auto-fill,minmax(300px,1fr))] gap-6">
            {issues.map((issue, index) => (
              <Issue
                key={issue._id}
                index={index}
                data={issue}
                deleteHandler={deleteHandler}
                openIssueModal={() => openIssueModal(issue)}
                className="bg-background shadow-md rounded-lg p-4 min-h-[200px] flex flex-col justify-between"
              />
            ))}
          </div>
        </main>
      </div>

      {showPopup && (
        <AddIssuePopup closeHandler={() => setShowPopup(false)} type={popupType} clickHandler={popupHandler} />
      )}

      {isIssueModalOpen && (
        <IssueView
          issue={selectedIssue}
          onClose={closeIssueModal}
        />
      )}
    </div>
  );
};

export default Dashboard;<|MERGE_RESOLUTION|>--- conflicted
+++ resolved
@@ -1,6 +1,5 @@
 import { Bars3Icon, PlusIcon } from '@heroicons/react/24/outline';
 import React, { useEffect, useState } from 'react';
-<<<<<<< HEAD
 import { useNavigate } from 'react-router-dom'; // Import useNavigate
 import Sidebar from '../../components/Sidebar';
 import Issue from '../../components/Issue';
@@ -160,92 +159,6 @@
           {showDeletePopup && (
             <DeleteIssuePopup closeHandler={() => setShowDeletePopup(false)} issue={selectedIssue} deleteHandler={deleteHandler}/>
           )}
-=======
-import { useNavigate } from 'react-router-dom';
-import apiClient from '../../api/apiClient';
-import AddIssuePopup from '../../components/AddIssuePopup';
-import Issue from '../../components/Issue';
-import Logo from '../../components/Logo';
-import Sidebar from '../../components/Sidebar';
-import IssueView from '../../components/IssueView';
-
-const Dashboard = () => {
-  const navigate = useNavigate();
-  const [showPopup, setShowPopup] = useState(false);
-  const [popupHandler, setPopupHandler] = useState(() => () => { });
-  const [popupType, setPopupType] = useState(null);
-  const [issues, setIssues] = useState([]);
-  const [fetched, setFetched] = useState(false);
-  const [isSidebarOpen, setIsSidebarOpen] = useState(false);
-  const [selectedIssue, setSelectedIssue] = useState(null);
-  const [isIssueModalOpen, setIsIssueModalOpen] = useState(false);
-
-  useEffect(() => {
-    const fetchIssues = async () => {
-      try {
-        const response = await apiClient.get('api/issues');
-        setIssues(response.data);
-        setFetched(true);
-      } catch (error) {
-        console.error('Error fetching issues:', error);
-        setFetched(true);
-      }
-    };
-
-    fetchIssues();
-  }, []);
-
-  const openAddHandler = () => {
-    setPopupHandler(() => addHandler);
-    setPopupType("add");
-    setShowPopup(true);
-  };
-
-  const addHandler = (data) => {
-    let { title, description } = data;
-    let charm = "🐞";
-
-    setShowPopup(false);
-
-    const addIssue = async () => {
-      try {
-        const response = await apiClient.post('api/issues', {
-          title,
-          description,
-          charm,
-        });
-
-        console.log('Issue added:', response.data);
-        window.location.reload();
-      } catch (error) {
-        console.log('There was an error adding the issue:', error);
-      }
-    };
-    addIssue();
-  };
-
-  function deleteHandler(data) {
-    setShowPopup(false);
-    console.log(data._id, " Deleted!");
-  }
-
-  const openIssueModal = (issue) => {
-    setSelectedIssue(issue);
-    setIsIssueModalOpen(true);
-  };
-
-  const closeIssueModal = () => {
-    setSelectedIssue(null);
-    setIsIssueModalOpen(false);
-  };
-
-  if (!fetched) {
-    return (
-      <div className="flex items-center justify-center h-screen">
-        <div className="text-center">
-          <div className="lds-ring"><div></div><div></div><div></div><div></div></div>
-          <p>Loading...</p>
->>>>>>> 11fc25d1
         </div>
       </div>
     );
