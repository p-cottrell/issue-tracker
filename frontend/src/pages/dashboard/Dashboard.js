--- conflicted
+++ resolved
@@ -19,25 +19,17 @@
 import Header from '../../components/Header';
 import LogoHeader from '../../components/LogoHeader';  // Import the new logo header
 
-<<<<<<< HEAD
-// .css imports
-=======
->>>>>>> 6042be9b
 import '../../styles/base.css';
 import '../../styles/loadingRing.css';
 
 const Dashboard = () => {
-<<<<<<< HEAD
-  const [showPopup, setShowPopup] = useState(false);
-  const [popupHandler, setPopupHandler] = useState(() => () => {});
-  const [popupType, setPopupType] = useState(null);
-  const [issues, setIssues] = useState([]);
-  const [selectedIssue, setSelectedIssue] = useState(null);
-  const [showIssueView, setShowIssueView] = useState(false);
-
-  //let index = 0; // Exists purely to make the rows of issues alternate between white and grey.
-  const [fetched, setFetched] = useState(false); // Initialize to false
-  let index = 0;
+    const [showPopup, setShowPopup] = useState(false);
+    const [popupHandler, setPopupHandler] = useState(() => () => {});
+    const [popupType, setPopupType] = useState(null);
+    const [selectedIssue, setSelectedIssue] = useState(null);
+    const [issues, setIssues] = useState([]);
+    const [fetched, setFetched] = useState(false); // Initialize to false
+    const [isSidebarCollapsed, setSidebarCollapsed] = useState(false); // State to track sidebar collapse
 
   useEffect(() => {
     const fetchIssues = async () => {
@@ -91,157 +83,15 @@
     setSelectedIssue(null);  
   };
 
-
-  // Adds an issue to the DB.
-  function addHandler(data) {
-    let title = data.title;
-    let description = data.description;
-    let location = data.location;
-
-    setShowPopup(false);
-
-    // configure the API depending on the environment
-    try {
-      const response = apiClient.post(
-        'api/issues',
-        {
-          title,
-          description,
-          location,
-        },
-        { withCredentials: true }
-      );
-
-      console.log('Issue added:', response.data);
-      window.location.reload();
-    } catch (error) {
-      console.log('There was an error adding the issue:', error);
-=======
-    const [showPopup, setShowPopup] = useState(false);
-    const [popupHandler, setPopupHandler] = useState(() => () => {});
-    const [popupType, setPopupType] = useState(null);
-    const [selectedIssue, setSelectedIssue] = useState(null);
-    const [issues, setIssues] = useState([]);
-    const [fetched, setFetched] = useState(false); // Initialize to false
-    const [isSidebarCollapsed, setSidebarCollapsed] = useState(false); // State to track sidebar collapse
-
-    useEffect(() => {
-        const fetchIssues = async () => {
-            try {
-                const response = await apiClient.get('api/issues');
-                setIssues(response.data);
-                setFetched(true); // Set fetched to true after data is successfully fetched
-            } catch (error) {
-                console.error('Error fetching issues:', error);
-                setFetched(true); // Set fetched to true to avoid infinite loading in case of an error
-            }
-        };
-
-        fetchIssues();
-    }, []);
-
     // Opens the ADD ISSUE popup
     function openAddHandler() {
         setPopupHandler(() => addHandler);
         setPopupType("add");
         setShowPopup(true);
         return;
->>>>>>> 6042be9b
     }
   }
 
-<<<<<<< HEAD
-  // Deletes an issue from the DB.
-  function deleteHandler(data) {
-    // let id = data._id;
-    setShowPopup(false);
-    console.log(data._id, ' Deleted!');
-
-    // // configure the API depending on the environment
-    // const API_URL = process.env.REACT_APP_API_URL || 'http://localhost:5000';
-    // try {
-    //     const response = axios.delete(`${API_URL}/incidents`, {
-    //     id,
-    // }, {withCredentials: true});
-
-    // console.log('Issue deleted:', response.data);
-
-    // } catch (error) {
-    //     console.log('There was an error deleting the issue:', error);
-    // }
-  }
-
-  if (!fetched) {
-    return (
-      <div className="loading-container">
-        <div className="loading-text">
-          <div className="lds-ring">
-            <div></div>
-            <div></div>
-            <div></div>
-            <div></div>
-          </div>
-        </div>
-      </div>
-    );
-  }
-
-  return (
-    <div className="dashboard-wrapper">
-      <div className="dashboard-container">
-        <h1>Intermittent Issue Tracker</h1>
-        <h2>Track your issues effortlessly.</h2>
-
-        <div className="user-info-container">
-          <button
-            name="add-issue"
-            value="add-issue"
-            className="add-button"
-            onClick={openAddHandler}
-          >
-            + New Issue
-          </button>
-        </div>
-
-        <div className="issues-container">
-          {issues.map((issue) => {
-            index++;
-            return (
-              <Issue
-                key={issue._id} // Updated key to use issue._id
-                index={index}
-                data={issue}
-                deleteHandler={openDeleteHandler}
-                clickHandler={openIssueView} // Open IssueView on click
-              />
-            );
-          })}
-        </div>
-      </div>
-
-      {/* Popup for adding or deleting issues */}
-      {showPopup ? (
-        <Popup
-          closeHandler={() => setShowPopup(false)}
-          type={popupType}
-          clickHandler={popupHandler}
-          selectedIssue={selectedIssue}
-        />
-      ) : null}
-
-      {/* Modal for viewing issue details */}
-      {showIssueView && selectedIssue && (
-        <IssueView
-          issue={selectedIssue}
-          onClose={closeIssueView}
-        />
-      )}
-    </div>
-  );
-};
-
-export default Dashboard;
-=======
     // Opens the DELETE ISSUE popup
     function openDeleteHandler(data) {
         setPopupHandler(() => deleteHandler);
@@ -327,5 +177,4 @@
       );
     };
     
-    export default Dashboard;
->>>>>>> 6042be9b
+    export default Dashboard;