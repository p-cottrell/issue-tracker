/**
 * React component to display a dashboard of issues
 *
 * This component fetches issues from an API and displays them in a list format.
 *
 * - Uses apiClient to make a GET request to `API_URL/issues`
 * - The fetched data is stored in the `issues` state using `useState` hook.
 * - The `useEffect` hook is used to trigger the fetch operation when the component mounts.
 * - Each issue is displayed with its title, description, location, and formatted date.
 *
 * @returns The rendered dashboard component.
 */
import React, { useEffect, useState } from 'react';
import './Dashboard.css';
import Issue from '../../components/Issue';
<<<<<<< HEAD
import Popup from '../../components/Popup';

=======
import apiClient from '../../api/apiClient';
import '../../styles/styles.css';
import '../../styles/loadingRing.css';
>>>>>>> 3f9f2f5d

const Dashboard = () => {
    const [showPopup, setShowPopup] = useState(false);
    const [popupHandler, setPopupHandler] = useState(() => () => {});
    const [popupType, setPopupType] = useState(null);
    const [selectedIssue, setSelectedIssue] = useState(null);
    const [issues, setIssues] = useState([]);
<<<<<<< HEAD
    let index = 0; // Exists purely to make the rows of issues alternate between white and grey.
    
=======
    const [fetched, setFetched] = useState(false); // Initialize to false
    let index = 0;

>>>>>>> 3f9f2f5d
    useEffect(() => {
        const fetchIssues = async () => {
            try {
                const response = await apiClient.get('api/issues');
                setIssues(response.data);
                setFetched(true); // Set fetched to true after data is successfully fetched
            } catch (error) {
                console.error('Error fetching issues:', error);
                setFetched(true); // Set fetched to true to avoid infinite loading in case of an error
            }
        };

        fetchIssues();
    }, []);

<<<<<<< HEAD
    // Opens the ADD ISSUE popup
    function openAddHandler() {
        setPopupHandler(() => addHandler)
        setPopupType("add");
        setShowPopup(true);
        return
    }

    // Opens the DELETE ISSUE popup
    function openDeleteHandler(data) {
        setPopupHandler(() => deleteHandler);
        setSelectedIssue(data)
        setPopupType("delete");
        setShowPopup(true);
        return
    }

    // Handles when issues are clicked (should take the user to that issue's page)
    function clickIssueHandler(key) {
        return
    }

    // Adds an issue to the DB.
    function addHandler(data) {
        let title = data.title;
        let description = data.description;
        let location = data.location;

        setShowPopup(false);

        // configure the API depending on the environment
        const API_URL = process.env.REACT_APP_API_URL || 'http://localhost:5000';
        try {
            const response = axios.post(`${API_URL}/incidents`, {
            title,
            description,
            location,
        }, {withCredentials: true});

        console.log('Issue added:', response.data);
        window.location.reload();
        } catch (error) {
            console.log('There was an error adding the issue:', error);
        }
    }

    // Deletes an issue from the DB.
    function deleteHandler(data) {
        // let id = data._id;
        setShowPopup(false);
        console.log(data._id, " Deleted!")
        
        // // configure the API depending on the environment
        // const API_URL = process.env.REACT_APP_API_URL || 'http://localhost:5000';
        // try {
        //     const response = axios.delete(`${API_URL}/incidents`, {
        //     id,
        // }, {withCredentials: true});

        // console.log('Issue deleted:', response.data);
        
        // } catch (error) {
        //     console.log('There was an error deleting the issue:', error);
        // }

    }
    
=======
    if (!fetched) {
        return (
            <div className="loading-container">
                <div className="loading-text">
                    <div className="lds-ring"><div></div><div></div><div></div><div></div></div>
                </div>
            </div>
        );
    }

    function deleteHandler(key) {
        // Placeholder for delete logic
    }

>>>>>>> 3f9f2f5d
    return (
        <div className="home-wrapper">
            <div className="home-container">
                <h1>Intermittent Issue Tracker</h1>
<<<<<<< HEAD
                <p>Track your issues effortlessly.</p>

                <div className="user-info-container">
                    <button name="add-issue" value="add-issue" className="add-button" onClick={openAddHandler}>+ New Issue</button>
                    
                </div>

                {/* Displays all issues belonging to the logged-in user. */}
                <div className="issues-container">
                    {issues.map((incident) => {
                            index++;
                                return (
                                    <Issue key={incident._id} index={index} data={incident} deleteHandler={openDeleteHandler} clickHandler={clickIssueHandler}/>
                                );
                        })}
=======
                <h2>Track your issues effortlessly.</h2>

                <div className="user-info-container">
                    <button name="add-issue" value="add-issue" className="add-button">+ New Issue</button>
                </div>

                <div className="issues-container">
                    {issues.map((issue) => {
                        index++;
                        return (
                            <Issue key={issue.key} index={index} data={issue} deleteHandler={deleteHandler} />
                        );
                    })}
>>>>>>> 3f9f2f5d
                </div>
            </div>

            {showPopup ? <Popup closeHandler={() => setShowPopup(false)} type={popupType} clickHandler={popupHandler} selectedIssue={selectedIssue}/> : null}
        </div>
    );
<<<<<<< HEAD
    }
=======
}
>>>>>>> 3f9f2f5d

export default Dashboard;<|MERGE_RESOLUTION|>--- conflicted
+++ resolved
@@ -13,14 +13,11 @@
 import React, { useEffect, useState } from 'react';
 import './Dashboard.css';
 import Issue from '../../components/Issue';
-<<<<<<< HEAD
 import Popup from '../../components/Popup';
-
-=======
 import apiClient from '../../api/apiClient';
 import '../../styles/styles.css';
 import '../../styles/loadingRing.css';
->>>>>>> 3f9f2f5d
+
 
 const Dashboard = () => {
     const [showPopup, setShowPopup] = useState(false);
@@ -28,14 +25,12 @@
     const [popupType, setPopupType] = useState(null);
     const [selectedIssue, setSelectedIssue] = useState(null);
     const [issues, setIssues] = useState([]);
-<<<<<<< HEAD
-    let index = 0; // Exists purely to make the rows of issues alternate between white and grey.
+
+    //let index = 0; // Exists purely to make the rows of issues alternate between white and grey.
     
-=======
     const [fetched, setFetched] = useState(false); // Initialize to false
     let index = 0;
 
->>>>>>> 3f9f2f5d
     useEffect(() => {
         const fetchIssues = async () => {
             try {
@@ -51,7 +46,7 @@
         fetchIssues();
     }, []);
 
-<<<<<<< HEAD
+
     // Opens the ADD ISSUE popup
     function openAddHandler() {
         setPopupHandler(() => addHandler)
@@ -85,7 +80,7 @@
         // configure the API depending on the environment
         const API_URL = process.env.REACT_APP_API_URL || 'http://localhost:5000';
         try {
-            const response = axios.post(`${API_URL}/incidents`, {
+            const response = axios.post(`${API_URL}/issues`, {
             title,
             description,
             location,
@@ -119,7 +114,6 @@
 
     }
     
-=======
     if (!fetched) {
         return (
             <div className="loading-container">
@@ -134,32 +128,15 @@
         // Placeholder for delete logic
     }
 
->>>>>>> 3f9f2f5d
+
     return (
-        <div className="home-wrapper">
-            <div className="home-container">
+        <div className="dashboard-wrapper">
+            <div className="dashboard-container">
                 <h1>Intermittent Issue Tracker</h1>
-<<<<<<< HEAD
-                <p>Track your issues effortlessly.</p>
-
-                <div className="user-info-container">
-                    <button name="add-issue" value="add-issue" className="add-button" onClick={openAddHandler}>+ New Issue</button>
-                    
-                </div>
-
-                {/* Displays all issues belonging to the logged-in user. */}
-                <div className="issues-container">
-                    {issues.map((incident) => {
-                            index++;
-                                return (
-                                    <Issue key={incident._id} index={index} data={incident} deleteHandler={openDeleteHandler} clickHandler={clickIssueHandler}/>
-                                );
-                        })}
-=======
                 <h2>Track your issues effortlessly.</h2>
 
                 <div className="user-info-container">
-                    <button name="add-issue" value="add-issue" className="add-button">+ New Issue</button>
+                    <button name="add-issue" value="add-issue" className="add-issue-button">+ New Issue</button>
                 </div>
 
                 <div className="issues-container">
@@ -169,17 +146,11 @@
                             <Issue key={issue.key} index={index} data={issue} deleteHandler={deleteHandler} />
                         );
                     })}
->>>>>>> 3f9f2f5d
                 </div>
             </div>
-
             {showPopup ? <Popup closeHandler={() => setShowPopup(false)} type={popupType} clickHandler={popupHandler} selectedIssue={selectedIssue}/> : null}
         </div>
     );
-<<<<<<< HEAD
-    }
-=======
 }
->>>>>>> 3f9f2f5d
 
 export default Dashboard;