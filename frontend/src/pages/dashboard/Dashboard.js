--- conflicted
+++ resolved
@@ -165,21 +165,9 @@
    * Opens the issue view modal to display details of the selected issue.
    * @param {Object} issue - The issue object to be displayed.
    */
-<<<<<<< HEAD
   const showIssueViewModal = (issue) => {
     openModal(<IssueView ref={issueViewRef} issue={issue} onClose={() => closeModalCallback(true)} />, true);
   };
-=======
-  const showIssueViewModal = (issue, referenceId) => {
-    openModal(
-        <IssueView 
-            issue={issue} 
-            onClose={() => closeModalCallback(true)} 
-        />, 
-        false
-    );
-};
->>>>>>> 3d7fc34f
 
   /**
    * Triggers a re-fetch of issues when a modal is closed, if the object was updated.
@@ -371,25 +359,25 @@
             {/* Filter Dropdown */}
 
             <div className="bg-white rounded-lg transition-transform transform hover:scale-105 hover:shadow-lg z-10">
-            <Select
-              id="filter-select"
-              options={filterOptions}
-              value={filterOptions.find(option => filterType === option.value) || null}
-              onChange={handleFilterChange}
-              className="text-primary-600 font-semibold focus:outline-none"
-              placeholder="Filter by Owner"
-            />
+              <Select
+                id="filter-select"
+                options={filterOptions}
+                value={filterOptions.find(option => filterType === option.value) || null}
+                onChange={handleFilterChange}
+                className="text-primary-600 font-semibold focus:outline-none"
+                placeholder="Filter by Owner"/>
             </div>
 
-            <Select
-              id="status-filter-select"
-              isMulti
-              options={statusOptions}
-              value={statusOptions.filter(option => statusFilter.includes(option.value)) || []}
-              onChange={handleStatusFilterChange}
-              className="text-primary-600 font-semibold focus:outline-none"
-              placeholder="Filter by Status"
-            />
+            <div className="bg-white rounded-lg transition-transform transform hover:scale-105 hover:shadow-lg z-10">
+              <Select
+                id="status-filter-select"
+                isMulti
+                options={statusOptions}
+                value={statusOptions.filter(option => statusFilter.includes(option.value)) || []}
+                onChange={handleStatusFilterChange}
+                className="text-primary-600 font-semibold focus:outline-none"
+                placeholder="Filter by Status"/>
+            </div>
           </div>
           {/* Display message if no issues found */}
           {noIssuesMessage && (
