--- conflicted
+++ resolved
@@ -1,18 +1,3 @@
-<<<<<<< HEAD
-import React, { useEffect, useState } from 'react';
-import './Dashboard.css';
-import axios from 'axios';
-import Issue from '../../components/Issue';
-
-const Dashboard = () => {
-    const [issues, setIssues] = useState([]);
-    let index = 0;
-    
-    useEffect(() => {
-        // configure the API depending on the environment
-        const API_URL = process.env.API_URL || 'http://localhost:5000';
-        console.log(`${API_URL}/incidents`)
-=======
 /**
  * React component to display a dashboard of issues
  *
@@ -30,18 +15,19 @@
  *
  * @returns The rendered dashboard component.
  */
-
-import axios from 'axios';
 import React, { useEffect, useState } from 'react';
 import './Dashboard.css';
+import axios from 'axios';
+import Issue from '../../components/Issue';
 
 const Dashboard = () => {
     const [issues, setIssues] = useState([]);
-
+    let index = 0;
+    
     useEffect(() => {
         // configure the API depending on the environment
         const API_URL = process.env.API_URL || 'http://localhost:5000';
->>>>>>> d5009ce0
+        console.log(`${API_URL}/incidents`)
 
         const fetchIncidents = async () => {
             try {
@@ -57,20 +43,17 @@
         fetchIncidents();
     }, []);
 
-<<<<<<< HEAD
     
     function deleteHandler(key) {
         return
     }
     
-=======
->>>>>>> d5009ce0
+
     return (
         <div className="home-wrapper">
             <div className="home-container">
                 <h1>Intermittent Issue Tracker</h1>
                 <p>Track your issues effortlessly.</p>
-<<<<<<< HEAD
 
                 <div className="user-info-container">
                     <button name="add-issue" value="add-issue" className="add-button">+ New Issue</button>
@@ -85,18 +68,6 @@
                                 );
                         })}
                 </div>
-=======
-                <ul>
-                    {issues.map(incident => (
-                        <li key={incident._id}>
-                            <h3>{incident.title}</h3>
-                            <p><strong>Description:</strong> {incident.description}</p>
-                            <p><strong>Location:</strong> {incident.location}</p>
-                            <p><strong>Date:</strong> {new Date(incident.date).toLocaleString()}</p>
-                        </li>
-                    ))}
-                </ul>
->>>>>>> d5009ce0
             </div>
         </div>
     );
