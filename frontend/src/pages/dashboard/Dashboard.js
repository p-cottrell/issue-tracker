/**
 * React component to display a dashboard of issues
 *
 * This component fetches issues from an API and displays them in a list format.
 *
 * - Uses `axios` to make a GET request to `API_URL/issues`, including cookies for authentication.
 * - The fetched data is stored in the `issues` state using `useState` hook.
 * - The `useEffect` hook is used to trigger the fetch operation when the component mounts.
 * - Each issue is displayed with its title, description, location, and formatted date.
 *
 * Usage:
 * - Import this component and include it in a parent component or route.
 * - Ensure the server endpoint and authentication are correctly configured.
 * - Add relevant CSS in `Dashboard.css` to style the component.
 *
 * @returns The rendered dashboard component.
 */
import React, { useEffect, useState } from 'react';
import './Dashboard.css';
import axios from 'axios';
import Issue from '../../components/Issue';

const Dashboard = () => {
    const [issues, setIssues] = useState([]);
    let index = 0;
    
    useEffect(() => {
        // configure the API depending on the environment
        const API_URL = process.env.API_URL || 'http://localhost:5000';
        console.log(`${API_URL}/incidents`)

        const fetchIssues = async () => {
            try {
                const response = await axios.get(`${API_URL}/api/issues`, {
                    withCredentials: true,
                });
                setIssues(response.data);
            } catch (error) {
                console.error('Error fetching issues:', error);
            }
        };

        fetchIssues();
    }, []);

    
    function deleteHandler(key) {
        return
    }
    

    return (
        <div className="home-wrapper">
            <div className="home-container">
                <h1>Intermittent Issue Tracker</h1>
                <p>Track your issues effortlessly.</p>
<<<<<<< HEAD
                <ul>
                    {issues.map(issue => (
                        <li key={issue._id}>
                            <h3>{issue.title}</h3>
                            <p><strong>Description:</strong> {issue.description}</p>
                            <p><strong>Location:</strong> {issue.location}</p>
                            <p><strong>Date:</strong> {new Date(issue.date).toLocaleString()}</p>
                        </li>
                    ))}
                </ul>
=======

                <div className="user-info-container">
                    <button name="add-issue" value="add-issue" className="add-button">+ New Issue</button>
                    
                </div>

                <div className="issues-container">
                    {issues.map((incident) => {
                            index++;
                                return (
                                    <Issue key={incident.key} index={index} data={incident} deleteHandler={deleteHandler} />
                                );
                        })}
                </div>
>>>>>>> 0aa2aca7
            </div>
        </div>
    );
    }

export default Dashboard;<|MERGE_RESOLUTION|>--- conflicted
+++ resolved
@@ -8,10 +8,6 @@
  * - The `useEffect` hook is used to trigger the fetch operation when the component mounts.
  * - Each issue is displayed with its title, description, location, and formatted date.
  *
- * Usage:
- * - Import this component and include it in a parent component or route.
- * - Ensure the server endpoint and authentication are correctly configured.
- * - Add relevant CSS in `Dashboard.css` to style the component.
  *
  * @returns The rendered dashboard component.
  */
@@ -23,11 +19,11 @@
 const Dashboard = () => {
     const [issues, setIssues] = useState([]);
     let index = 0;
-    
+
     useEffect(() => {
         // configure the API depending on the environment
         const API_URL = process.env.API_URL || 'http://localhost:5000';
-        console.log(`${API_URL}/incidents`)
+
 
         const fetchIssues = async () => {
             try {
@@ -43,44 +39,30 @@
         fetchIssues();
     }, []);
 
-    
+
     function deleteHandler(key) {
         return
     }
-    
+
 
     return (
         <div className="home-wrapper">
             <div className="home-container">
                 <h1>Intermittent Issue Tracker</h1>
                 <p>Track your issues effortlessly.</p>
-<<<<<<< HEAD
-                <ul>
-                    {issues.map(issue => (
-                        <li key={issue._id}>
-                            <h3>{issue.title}</h3>
-                            <p><strong>Description:</strong> {issue.description}</p>
-                            <p><strong>Location:</strong> {issue.location}</p>
-                            <p><strong>Date:</strong> {new Date(issue.date).toLocaleString()}</p>
-                        </li>
-                    ))}
-                </ul>
-=======
 
                 <div className="user-info-container">
                     <button name="add-issue" value="add-issue" className="add-button">+ New Issue</button>
-                    
                 </div>
 
                 <div className="issues-container">
-                    {issues.map((incident) => {
+                    {issues.map((issue) => {
                             index++;
                                 return (
-                                    <Issue key={incident.key} index={index} data={incident} deleteHandler={deleteHandler} />
+                                    <Issue key={issue.key} index={index} data={issue} deleteHandler={deleteHandler} />
                                 );
                         })}
                 </div>
->>>>>>> 0aa2aca7
             </div>
         </div>
     );
