--- conflicted
+++ resolved
@@ -1,25 +1,16 @@
-<<<<<<< HEAD
 import { Bars3Icon, PlusIcon, MagnifyingGlassIcon } from '@heroicons/react/24/outline';
 import React, { useEffect, useState } from 'react';
 import { useNavigate } from 'react-router-dom';
 import apiClient from '../../api/apiClient';
 import AddIssuePopup from '../../components/AddIssuePopup';
-=======
->>>>>>> bc61f525
 import Issue from '../../components/Issue';
 import Logo from '../../components/Logo';
 import Sidebar from '../../components/Sidebar';
 import IssueView from '../../components/IssueView';
-import AddIssuePopup from '../../components/AddIssuePopup';
 import DeleteIssuePopup from '../../components/DeleteIssuePopup';
-import apiClient from '../../api/apiClient';
-import { useState, useEffect } from 'react';
-import { useNavigate } from 'react-router-dom';
-import { Bars3Icon, PlusIcon} from '@heroicons/react/24/outline';
 
 import '../../styles/base.css';
 import '../../styles/loadingRing.css';
-
 
 // for status searching
 const getStatusText = (status_id) => {
@@ -43,6 +34,9 @@
   const [ showAddIssue, setShowAddIssue ] = useState(false);
   const [ showDeleteIssue, setShowDeleteIssue ] = useState(false);
 
+  const [popupHandler, setPopupHandler] = useState(() => () => { });
+  const [popupType, setPopupType] = useState(null);
+
   const [issues, setIssues] = useState([]);
   const [fetched, setFetched] = useState(false);
   const [isSidebarOpen, setIsSidebarOpen] = useState(false);
@@ -70,9 +64,38 @@
     fetchIssues();
   }, [updateTrigger]); // Add updateTrigger to the dependency array
 
-  const deleteHandler = (issue) => {
-    setSelectedIssue(issue) // Now the delete handler knows which issue to delete.
-    setShowDeleteIssue(true) // Show the delete issue popup.
+  const openAddHandler = () => {
+    setPopupHandler(() => addHandler);
+    setPopupType("add");
+    setShowPopup(true);
+  };
+
+  const addHandler = (data) => {
+    let { title, description } = data;
+    let charm = "🐞";
+
+    setShowPopup(false);
+
+    const addIssue = async () => {
+      try {
+        const response = await apiClient.post('api/issues', {
+          title,
+          description,
+          charm,
+        });
+
+        console.log('Issue added:', response.data);
+        window.location.reload();
+      } catch (error) {
+        console.log('There was an error adding the issue:', error);
+      }
+    };
+    addIssue();
+  };
+
+  function deleteHandler(data) {
+    setShowPopup(false);
+    console.log(data._id, " Deleted!");
   }
 
   const openIssueModal = (issue) => {
