--- conflicted
+++ resolved
@@ -1,49 +1,22 @@
-/* CSS HEX 
---rich-black: #01161eff;
---midnight-green: #124559ff;
---air-force-blue: #598392ff;
---ash-gray: #aec3b0ff;
---beige: #eff6e0ff;
-*/
-
-body {
-    font-family: Arial, sans-serif;
-    background-color: #01161E;
-    margin: 0;
-    min-height: 100vh;
-}
-
-.home-wrapper {
+.dashboard-wrapper {
     display: flex;
     justify-content: center;
     align-items: flex-start;
     padding-top: 20px;
     width: 90%;
-    margin: 0 auto; /* Center the wrapper horizontally */
+    margin: 0 auto;
 }
 
-.home-container {
+.dashboard-container {
     width: 90%;
     max-width: 1200px;
     padding: 20px;
     justify-content: center;
     flex-grow: 1;
-    background-color: #124559;
+    background-color: var(--green);
+    border-radius: 8px;
 }
 
-h1 {
-    color: #AEC3B0;
-    font-size: 2.5em;
-    margin-bottom: 10px;
-    text-align: left;
-}
-
-h2 {
-    color: #AEC3B0;
-    font-size: 1.2em;
-    margin-bottom: 20px;
-    text-align: left;
-}
 
 .user-info-container {
     display: flex;
@@ -52,18 +25,18 @@
     margin-bottom: 20px;
 }
 
-.add-button {
+.add-issue-button {
     padding: 10px 20px;
     border: none;
     border-radius: 5px;
-    cursor: pointer;
-    background-color: #598392ff;
-    color: white;
+    background-color: var(--air-force-blue) ;
+    color: var(--beige);
     font-size: 1em;
 }
 
-.add-button:hover {
-    background-color: #01161eff;
+.add-issue-button:hover {
+    background-color: var(--black);
+    cursor: pointer;
 }
 
 .issues-container {
@@ -75,29 +48,7 @@
     justify-items: center;
 }
 
-/* Loading container */
-.loading-container {
-    display: flex;
-    justify-content: center;
-    align-items: center;
-    height: 100vh;
-}
-
-.loading-text {
-    font-size: 24px;
-}
-
-<<<<<<< HEAD
-.add-button {
-    display: flex;
-    justify-content: flex-start;
-    max-width: 100px;
-}
-
-/* Media queries for responsive design */
-=======
 /* Responsive design */
->>>>>>> 3f9f2f5d
 
 /* SMALL SCREENS */
 @media (max-width: 600px) {
