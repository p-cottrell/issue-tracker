/**
 * Middleware to authenticate users using JWT stored in cookies.
 *
 * This middleware handles the following:
 * - Extracts the JWT (access token) from the `access_token` cookie in the incoming request.
 * - Verifies the token using the secret stored in the environment variable `ACCESS_TOKEN_SECRET`.
 * - If the token is valid, the user's ID is extracted from the decoded payload and attached to `req.user.userID`.
 * - If the token is missing, expired, or invalid, the request is denied with appropriate HTTP status codes.
 * - If the token is expired, it attempts to refresh the access token using a valid refresh token stored in the `refresh_token` cookie.
 *
 * If the access token is expired but the refresh token is valid, a new access token is generated and stored in the `access_token` cookie,
 * allowing the request to proceed with the new token.
 *
 * Usage:
 * - Attach this middleware to routes that require authentication.
 *
 * @param {Object} req - Express request object
 * @param {Object} res - Express response object
 * @param {Function} next - Express next middleware function
 *
 * @throws {401} Access Denied if no access token is provided or if no refresh token is available for an expired token.
 * @throws {403} Invalid Token if the provided access token is invalid or expired and the refresh token is also invalid or expired.
 */

require('dotenv').config();

const cookieParser = require('cookie-parser');
const express = require('express');
const jwt = require('jsonwebtoken');
const RefreshToken = require('../models/refreshToken');
const User = require('../models/User');
const app = express();

app.use(cookieParser()); // Use cookie-parser to extract tokens from cookies

/**
 * Middleware to authenticate users using JWT stored in cookies.
 *
 * @param {Object} req - Express request object
 * @param {Object} res - Express response object
 * @param {Function} next - Express next middleware function
 */
const authenticateToken = async (req, res, next) => {
  // Retrieve the access token from the cookies
  let accessToken = req.cookies.access_token;
<<<<<<< HEAD
 
=======
  console.log('Received access token:', accessToken);

>>>>>>> 16d7b21f
  if (!accessToken) {
 
    return handleRefreshToken(req, res, next);
  }

  // Decode the token without verifying to check for expiry
  const decoded = jwt.decode(accessToken);
  console.log('Decoded access token:', decoded);

  if (decoded && decoded.exp < Date.now() / 1000) {
    console.log('Access token is expired. Checking for refresh token.');
    return handleRefreshToken(req, res, next);
  }

  try {
   
    // Verify and decode the access token
    const verified = jwt.verify(accessToken, process.env.ACCESS_TOKEN_SECRET);
  

<<<<<<< HEAD
    // Attach the user ID and role to the request object for further use
    req.user = { id: verified.id, role: verified.role };
=======
    // Attach the user ID to the request object for further use
    req.user = { userID: verified.id, role: verified.role };
    console.log('User authenticated:', req.user);

>>>>>>> 16d7b21f
    return next(); // Proceed to the next middleware or route handler
  } catch (error) {
    console.error('Error verifying access token:', error.message);
    return handleRefreshToken(req, res, next);
  }
};

/**
 * Function to handle the refresh token logic.
 *
 * @param {Object} req - Express request object
 * @param {Object} res - Express response object
 * @param {Function} next - Express next middleware function
 */
const handleRefreshToken = async (req, res, next) => {
  const refreshToken = req.cookies.refresh_token;
  console.log('Received refresh token:', refreshToken);

  if (!refreshToken) {
    console.log('No refresh token found.');
    return res.status(401).send('Refresh token required');
  }

  try {
    // Check if the refresh token is valid and not expired
    const storedToken = await RefreshToken.findOne({ token: refreshToken });

    if (!storedToken) {
      console.log('Refresh token not found in the database.');
      return res.status(403).send('Invalid or expired refresh token');
    }

    if (storedToken.expiresAt < Date.now()) {
      console.log('Refresh token is expired.');
      return res.status(403).send('Invalid or expired refresh token');
    }

    console.log('Refresh token is valid. Looking up user...');
    const user = await User.findById(storedToken.userId);

    if (!user) {
      console.log('User associated with the refresh token not found.');
      return res.status(404).send('User not found');
    }

    console.log('Generating a new access token...');
    const payload = { id: user._id, role: user.role };
    const newAccessToken = jwt.sign(payload, process.env.ACCESS_TOKEN_SECRET, { expiresIn: '1h' });

    console.log('New access token generated successfully');

    // Set the new access token in the response cookies
    res.cookie('access_token', newAccessToken, {
      httpOnly: true,
      secure: process.env.NODE_ENV === 'production',
      sameSite: 'Strict',
      maxAge: 3600000, // 1 hour
    });

    req.user = { id: user._id, role: user.role };
    console.log('User authenticated with new access token:', req.user);

    return next(); // Proceed to the next middleware or route handler with the refreshed token
  } catch (refreshError) {
    console.error('Error during token refresh:', refreshError.message);
    return res.status(403).send('Invalid Token');
  }
};

module.exports = authenticateToken;<|MERGE_RESOLUTION|>--- conflicted
+++ resolved
@@ -43,12 +43,7 @@
 const authenticateToken = async (req, res, next) => {
   // Retrieve the access token from the cookies
   let accessToken = req.cookies.access_token;
-<<<<<<< HEAD
- 
-=======
-  console.log('Received access token:', accessToken);
 
->>>>>>> 16d7b21f
   if (!accessToken) {
  
     return handleRefreshToken(req, res, next);
@@ -69,15 +64,10 @@
     const verified = jwt.verify(accessToken, process.env.ACCESS_TOKEN_SECRET);
   
 
-<<<<<<< HEAD
     // Attach the user ID and role to the request object for further use
     req.user = { id: verified.id, role: verified.role };
-=======
-    // Attach the user ID to the request object for further use
-    req.user = { userID: verified.id, role: verified.role };
-    console.log('User authenticated:', req.user);
 
->>>>>>> 16d7b21f
+
     return next(); // Proceed to the next middleware or route handler
   } catch (error) {
     console.error('Error verifying access token:', error.message);
