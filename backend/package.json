{
  "name": "server",
  "version": "1.0.0",
  "main": "index.js",
  "scripts": {
    "test": "echo \"Error: no test specified\" && exit 1"
  },
  "keywords": [],
  "author": "",
  "license": "ISC",
  "description": "",
  "dependencies": {
    "@aws-sdk/client-s3": "^3.651.1",
<<<<<<< HEAD
=======
    "@aws-sdk/s3-request-presigner": "^3.651.1",
    "aws-sdk": "^2.1691.0",
>>>>>>> d365868e
    "bcrypt": "^5.1.1",
    "bcryptjs": "^2.4.3",
    "chart.js": "^4.4.4",
    "cookie-parser": "^1.4.6",
    "cors": "^2.8.5",
    "dotenv": "^16.4.5",
    "express": "^4.19.2",
    "jsonwebtoken": "^9.0.2",
    "mongodb": "^6.8.0",
    "mongoose": "^8.5.3",
    "multer": "^1.4.5-lts.1",
<<<<<<< HEAD
=======
    "multer-s3": "^3.0.1",
>>>>>>> d365868e
    "react-chartjs-2": "^5.2.0"
  }
}<|MERGE_RESOLUTION|>--- conflicted
+++ resolved
@@ -11,11 +11,8 @@
   "description": "",
   "dependencies": {
     "@aws-sdk/client-s3": "^3.651.1",
-<<<<<<< HEAD
-=======
     "@aws-sdk/s3-request-presigner": "^3.651.1",
     "aws-sdk": "^2.1691.0",
->>>>>>> d365868e
     "bcrypt": "^5.1.1",
     "bcryptjs": "^2.4.3",
     "chart.js": "^4.4.4",
@@ -27,10 +24,7 @@
     "mongodb": "^6.8.0",
     "mongoose": "^8.5.3",
     "multer": "^1.4.5-lts.1",
-<<<<<<< HEAD
-=======
     "multer-s3": "^3.0.1",
->>>>>>> d365868e
     "react-chartjs-2": "^5.2.0"
   }
 }