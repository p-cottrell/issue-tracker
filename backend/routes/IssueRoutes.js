--- conflicted
+++ resolved
@@ -32,36 +32,26 @@
  * @throws {500} - If an error occurs while creating the issue.
  */
 router.post('/', authenticateToken, async (req, res) => {
-  const { title, description, status_id, charm, project_id } = req.body;
-  const reporter_id = req.user.userID;
-
-<<<<<<< HEAD
-  const issueData = {
-=======
-  const issue = new Issue ({
->>>>>>> abc6b833
-    reporter_id,
-    title,
-    description,
-    charm,
-  });
-
-  if (status_id) {
-    issue.status_id = status_id;
-  }
-  if (project_id) {
-    issue.project_id = project_id;
-  }
-
-<<<<<<< HEAD
-  try {
-    const newIssue = new Issue(issueData); // Create a new instance of Issue
-    await newIssue.save(); // Save the new issue to the database
-    res.status(201).send({ message: 'Issue created', issueID: newIssue._id });
-=======
+  try {
+    const { title, description, status_id, charm, project_id } = req.body;
+    const reporter_id = req.user.userID;
+
+    const issue = new Issue({
+      reporter_id,
+      title,
+      description,
+      charm,
+    });
+
+    if (status_id) {
+      issue.status_id = status_id;
+    }
+    if (project_id) {
+      issue.project_id = project_id;
+    }
+
     await issue.save();
-    res.status(201).send({message:'Incident created', issueID: issue._id});
->>>>>>> abc6b833
+    res.status(201).send({message:'Issue created', issueID: issue._id});
   } catch (error) {
     res
       .status(500)
@@ -84,13 +74,8 @@
  */
 router.get('/', authenticateToken, async (req, res) => {
   try {
-<<<<<<< HEAD
-    const issues = await Issue.find({ reporter_id: req.user.id });
-
-=======
     const issues = await Issue.find({ reporter_id: req.user.userID });
    
->>>>>>> abc6b833
     if (issues.length === 0) {
       return res.status(404).send('No issues found');
     }
