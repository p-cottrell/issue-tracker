--- conflicted
+++ resolved
@@ -134,17 +134,9 @@
   try {
     const issue = await Issue.findById(req.params.id);
     if (!issue) {
-<<<<<<< HEAD
       return res.status(404).json({ message: 'Issue not found' });
     }
     res.json(issue);
-=======
-      return res.status(404).send('Issue not found');
-    }
-
-    // Return the issue if all checks pass
-    res.status(200).json(issue);
->>>>>>> 16d7b21f
   } catch (error) {
     console.error('Error fetching issue:', error);
     res.status(500).json({ message: 'Server error' });
