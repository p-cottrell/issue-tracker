--- conflicted
+++ resolved
@@ -49,31 +49,14 @@
     return res.status(401).json({ error: 'User not authenticated' });
   }
 
-  // Validate if description is provided
-  if (!description) {
-    return res.status(400).json({ error: 'Description is required' });
-  }
-
   try {
     const now = new Date();
     const newOccurrence = {
-<<<<<<< HEAD
-      _id: new mongoose.Types.ObjectId(), // Explicitly create a new ObjectId
-      user_id: req.user.userID,
-      description,
-      created_at: now,
-      updated_at: now,
-    };
-
-    // Ensure issueId is a valid ObjectId
-    const issueObjectId = new mongoose.Types.ObjectId(issueId);
-=======
       user_id: userId,
       description,
     };
 
     console.log('New occurrence:', newOccurrence);
->>>>>>> d365868e
 
     const updatedIssue = await Issue.findByIdAndUpdate(
       issueObjectId,
